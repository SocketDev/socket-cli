--- conflicted
+++ resolved
@@ -21,16 +21,12 @@
 const ROLLUP_EXTERNAL_SUFFIX = '?commonjs-external'
 const SHADOW_BIN = 'shadow-bin'
 const SLASH_NODE_MODULES_SLASH = '/node_modules/'
-<<<<<<< HEAD
-const VITEST = 'VITEST'
-=======
 const SOCKET_CLI_LEGACY_BUILD = 'SOCKET_CLI_LEGACY_BUILD'
 const SOCKET_CLI_PUBLISHED_BUILD = 'SOCKET_CLI_PUBLISHED_BUILD'
 const SOCKET_CLI_SENTRY_BUILD = 'SOCKET_CLI_SENTRY_BUILD'
 const SOCKET_CLI_VERSION_HASH = 'SOCKET_CLI_VERSION_HASH'
-const TAP = 'TAP'
->>>>>>> 16daba16
 const VENDOR = 'vendor'
+const VITEST = 'VITEST'
 
 const LAZY_ENV = () => {
   const { env } = process
@@ -42,15 +38,9 @@
     // Flag set to determine if this is a published build.
     [SOCKET_CLI_PUBLISHED_BUILD]: envAsBoolean(env[SOCKET_CLI_PUBLISHED_BUILD]),
     // Flag set to determine if this is the Sentry build.
-<<<<<<< HEAD
-    [SOCKET_IS_SENTRY_BUILD]: envAsBoolean(env[SOCKET_IS_SENTRY_BUILD]),
+    [SOCKET_CLI_SENTRY_BUILD]: envAsBoolean(env[SOCKET_CLI_SENTRY_BUILD]),
     // Flag set when running in vitest
     [VITEST]: envAsBoolean(env[VITEST])
-=======
-    [SOCKET_CLI_SENTRY_BUILD]: envAsBoolean(env[SOCKET_CLI_SENTRY_BUILD]),
-    // Flag set when running in Node-tap.
-    [TAP]: envAsBoolean(env[TAP])
->>>>>>> 16daba16
   })
 }
 
@@ -100,17 +90,10 @@
     ROLLUP_EXTERNAL_SUFFIX,
     SHADOW_BIN,
     SLASH_NODE_MODULES_SLASH,
-<<<<<<< HEAD
-    SOCKET_IS_LEGACY_BUILD,
-    SOCKET_IS_PUBLISHED_BUILD,
-    SOCKET_IS_SENTRY_BUILD,
-=======
     SOCKET_CLI_LEGACY_BUILD,
     SOCKET_CLI_PUBLISHED_BUILD,
     SOCKET_CLI_SENTRY_BUILD,
     SOCKET_CLI_VERSION_HASH,
-    TAP,
->>>>>>> 16daba16
     VENDOR,
     VITEST,
     babelConfigPath: undefined,
