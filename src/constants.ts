--- conflicted
+++ resolved
@@ -172,12 +172,8 @@
   path.join(constants.rootPath, 'dist')
 
 const lazyRootPath = () =>
-<<<<<<< HEAD
   // The '@rollup/plugin-replace' will replace 'process.env.VITEST' with `false` and
   // it will be dead code eliminated by Rollup.
-=======
-  // The '@rollup/plugin-replace' will replace 'process.env.TAP'.
->>>>>>> 8fb24fd8
   path.resolve(
     realpathSync.native(__dirname),
     process.env['VITEST'] ? '../..' : '..'
