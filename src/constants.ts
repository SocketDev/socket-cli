--- conflicted
+++ resolved
@@ -205,12 +205,8 @@
   path.join(constants.rootPath, 'dist')
 
 const lazyRootPath = () =>
-<<<<<<< HEAD
   // The '@rollup/plugin-replace' will replace 'process.env.VITEST' with `false` and
   // it will be dead code eliminated by Rollup.
-=======
-  // The '@rollup/plugin-replace' will replace "process.env.['TAP']".
->>>>>>> 16daba16
   path.resolve(
     realpathSync.native(__dirname),
     process.env['VITEST'] ? '../..' : '..'
