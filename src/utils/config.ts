--- conflicted
+++ resolved
@@ -10,13 +10,9 @@
 import { safeReadFileSync } from './fs'
 import constants from '../constants'
 
-<<<<<<< HEAD
 import type { CResult } from '../types'
 
 const { LOCALAPPDATA, SOCKET_APP_DIR, XDG_DATA_HOME } = constants
-=======
-const { LOCALAPPDATA, SOCKET_APP_DIR } = constants
->>>>>>> 6fd2742a
 
 export interface LocalConfig {
   apiBaseUrl?: string | null | undefined
