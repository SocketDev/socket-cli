import process from 'node:process'

import { debugLog } from '@socketsecurity/registry/lib/debug'
import { logger } from '@socketsecurity/registry/lib/logger'
import { isNonEmptyString } from '@socketsecurity/registry/lib/strings'

import { getConfigValue } from './config'
import { AuthError } from './errors'
import constants from '../constants'
import { failMsgWithBadge } from './fail-msg-with-badge'

import type { CResult } from '../types'
import type {
  SocketSdkErrorType,
  SocketSdkOperations
} from '@socketsecurity/sdk'

const { API_V0_URL } = constants

export function handleUnsuccessfulApiResponse<T extends SocketSdkOperations>(
  _name: T,
  { cause, error, status }: SocketSdkErrorType<T>
): never {
  const message = `${error || 'No error message returned'}${cause ? ` (reason: ${cause})` : ''}`
  if (status === 401 || status === 403) {
    // Lazily access constants.spinner.
    const { spinner } = constants

    spinner.stop()

    throw new AuthError(message)
  }
  logger.fail(failMsgWithBadge('Socket API returned an error', message))
  // eslint-disable-next-line n/no-process-exit
  process.exit(1)
}

export function handleFailedApiResponse<T extends SocketSdkOperations>(
  _name: T,
  { cause, error }: SocketSdkErrorType<T>
): CResult<never> {
  process.exitCode = 1
  const message = `${error || 'No error message returned'}`
  // logger.error(failMsgWithBadge('Socket API returned an error', message))
  return {
    ok: false,
    message: 'Socket API returned an error',
    cause: `${message}${cause ? ` ( Reason: ${cause} )` : ''}`
  }
}

export async function handleApiCall<T>(
  value: T,
  description: string
): Promise<T> {
  let result: T
  try {
    result = await value
  } catch (e) {
    debugLog(`handleApiCall[${description}] error:\n`, e)
    throw new Error(`Failed ${description}`, { cause: e })
  }
  return result
}

export async function handleApiError(code: number) {
  if (code === 400) {
    return 'One of the options passed might be incorrect'
  }
  if (code === 403) {
    return 'Your API token may not have the required permissions for this command or you might be trying to access (data from) an organization that is not linked to the API key you are logged in with'
  }
  if (code === 404) {
    return 'The requested Socket API endpoint was not found (404) or there was no result for the requested parameters. This could be a temporary problem caused by an incident or a bug in the CLI. If the problem persists please let us know.'
  }
  return `Server responded with status code ${code}`
}

export function getLastFiveOfApiToken(token: string): string {
  // Get the last 5 characters of the API token before the trailing "_api".
  return token.slice(-9, -4)
}

// The API server that should be used for operations.
export function getDefaultApiBaseUrl(): string | undefined {
  const baseUrl =
<<<<<<< HEAD
    process.env['SOCKET_SECURITY_API_BASE_URL'] ||
    getConfigValue('apiBaseUrl').data
  if (isNonEmptyString(baseUrl)) {
    return baseUrl
  }
  // Lazily access constants.API_V0_URL.
  const API_V0_URL = constants.API_V0_URL
  return API_V0_URL
=======
    // Lazily access constants.ENV.SOCKET_SECURITY_API_BASE_URL.
    constants.ENV.SOCKET_SECURITY_API_BASE_URL || getConfigValue('apiBaseUrl')
  return isNonEmptyString(baseUrl) ? baseUrl : API_V0_URL
>>>>>>> 6fd2742a
}

export async function queryApi(path: string, apiToken: string) {
  const baseUrl = getDefaultApiBaseUrl() || ''
  if (!baseUrl) {
    logger.warn(
      'API endpoint is not set and default was empty. Request is likely to fail.'
    )
  }
  return await fetch(`${baseUrl}${baseUrl.endsWith('/') ? '' : '/'}${path}`, {
    method: 'GET',
    headers: {
      Authorization: `Basic ${btoa(`${apiToken}:`)}`
    }
  })
}<|MERGE_RESOLUTION|>--- conflicted
+++ resolved
@@ -14,8 +14,6 @@
   SocketSdkErrorType,
   SocketSdkOperations
 } from '@socketsecurity/sdk'
-
-const { API_V0_URL } = constants
 
 export function handleUnsuccessfulApiResponse<T extends SocketSdkOperations>(
   _name: T,
@@ -83,21 +81,17 @@
 
 // The API server that should be used for operations.
 export function getDefaultApiBaseUrl(): string | undefined {
+  // Lazily access constants.ENV.SOCKET_SECURITY_API_BASE_URL.
+  const SOCKET_SECURITY_API_BASE_URL =
+    constants.ENV.SOCKET_SECURITY_API_BASE_URL
   const baseUrl =
-<<<<<<< HEAD
-    process.env['SOCKET_SECURITY_API_BASE_URL'] ||
-    getConfigValue('apiBaseUrl').data
+    SOCKET_SECURITY_API_BASE_URL || getConfigValue('apiBaseUrl').data
   if (isNonEmptyString(baseUrl)) {
     return baseUrl
   }
   // Lazily access constants.API_V0_URL.
   const API_V0_URL = constants.API_V0_URL
   return API_V0_URL
-=======
-    // Lazily access constants.ENV.SOCKET_SECURITY_API_BASE_URL.
-    constants.ENV.SOCKET_SECURITY_API_BASE_URL || getConfigValue('apiBaseUrl')
-  return isNonEmptyString(baseUrl) ? baseUrl : API_V0_URL
->>>>>>> 6fd2742a
 }
 
 export async function queryApi(path: string, apiToken: string) {
