--- conflicted
+++ resolved
@@ -36,17 +36,9 @@
     _defaultToken = undefined
   } else {
     const key =
-<<<<<<< HEAD
-      process.env['SOCKET_SECURITY_API_TOKEN'] ||
-      // Keep 'SOCKET_SECURITY_API_KEY' as an alias of 'SOCKET_SECURITY_API_TOKEN'.
-      // TODO: Remove 'SOCKET_SECURITY_API_KEY' alias.
-      process.env['SOCKET_SECURITY_API_KEY'] ||
-      getConfigValue('apiToken') ||
-=======
       // Lazily access constants.ENV[SOCKET_SECURITY_API_TOKEN].
       constants.ENV[SOCKET_SECURITY_API_TOKEN] ||
       getSetting('apiToken') ||
->>>>>>> 3cd228a1
       _defaultToken
     _defaultToken = isNonEmptyString(key) ? key : undefined
   }
