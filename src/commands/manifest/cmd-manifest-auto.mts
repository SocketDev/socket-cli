--- conflicted
+++ resolved
@@ -1,10 +1,6 @@
-<<<<<<< HEAD
 import path from 'node:path'
 
 import { debugLog } from '@socketsecurity/registry/lib/debug'
-=======
-import { debugFn } from '@socketsecurity/registry/lib/debug'
->>>>>>> 6615bd02
 import { logger } from '@socketsecurity/registry/lib/logger'
 
 import { detectManifestActions } from './detect-manifest-actions.mts'
@@ -87,16 +83,10 @@
     logger.groupEnd()
   }
 
-<<<<<<< HEAD
   const socketJson = await readOrDefaultSocketJson(cwd)
 
   const detected = await detectManifestActions(socketJson, cwd)
-  debugLog(detected)
-=======
-  const detected = await detectManifestActions(String(cwd))
-
-  debugFn(detectManifestActions, detected)
->>>>>>> 6615bd02
+  debugLog('[DEBUG]', detected)
 
   if (cli.flags['dryRun']) {
     logger.log(DRY_RUN_BAILING_NOW)
