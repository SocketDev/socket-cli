import path from 'node:path'

import { describe, expect } from 'vitest'

import constants from '../../../src/constants'
import { cmdit, invokeNpm } from '../../../test/utils'

const { CLI } = constants

describe('socket manifest conda', async () => {
  // Lazily access constants.rootBinPath.
  const entryPath = path.join(constants.rootBinPath, `${CLI}.js`)

  cmdit(
    ['manifest', 'conda', '--help', '--config', '{}'],
    'should support --help',
    async cmd => {
      const { code, stderr, stdout } = await invokeNpm(entryPath, cmd)
      expect(stdout).toMatchInlineSnapshot(
        `
        "[beta] Convert a Conda environment.yml file to a python requirements.txt

          Usage
            $ socket manifest conda FILE

          Warning: While we don't support Conda necessarily, this tool extracts the pip
                   block from an environment.yml and outputs it as a requirements.txt
                   which you can scan as if it were a pypi package.

          USE AT YOUR OWN RISK

          Note: FILE can be a dash (-) to indicate stdin. This way you can pipe the
                contents of a file to have it processed.

          Options
            --cwd             Set the cwd, defaults to process.cwd()
            --help            Print this help
            --json            Output result as json
            --markdown        Output result as markdown
            --out             Output target (use \`-\` or omit to print to stdout)
            --verbose         Print debug messages

          Examples

            $ socket manifest conda ./environment.yml"
      `
      )
      expect(`\n   ${stderr}`).toMatchInlineSnapshot(`
        "
           _____         _       _        /---------------
          |   __|___ ___| |_ ___| |_      | Socket.dev CLI ver <redacted>
          |__   | * |  _| '_| -_|  _|     | Node: <redacted>, API token set: <redacted>
          |_____|___|___|_,_|___|_|.dev   | Command: \`socket manifest conda\`, cwd: <redacted>"
      `)

      expect(code, 'help should exit with code 2').toBe(2)
      expect(stderr, 'banner includes base command').toContain(
        '`socket manifest conda`'
      )
    }
  )

  cmdit(
    ['manifest', 'conda', '--dry-run', '--config', '{}'],
    'should require args with just dry-run',
    async cmd => {
      const { code, stderr, stdout } = await invokeNpm(entryPath, cmd)
      expect(stdout).toMatchInlineSnapshot(`""`)
      expect(`\n   ${stderr}`).toMatchInlineSnapshot(`
        "
           _____         _       _        /---------------
          |   __|___ ___| |_ ___| |_      | Socket.dev CLI ver <redacted>
          |__   | * |  _| '_| -_|  _|     | Node: <redacted>, API token set: <redacted>
          |_____|___|___|_,_|___|_|.dev   | Command: \`socket manifest conda\`, cwd: <redacted>

        \\x1b[31m\\xd7\\x1b[39m \\x1b[41m\\x1b[1m\\x1b[37m Input error: \\x1b[39m\\x1b[22m\\x1b[49m \\x1b[1mPlease review the input requirements and try again

          - The FILE arg is required (\\x1b[31mmissing\\x1b[39m)
        \\x1b[22m"
      `)

      expect(code, 'dry-run should exit with code 2 if missing input').toBe(2)
    }
  )

  cmdit(
    [
      'manifest',
      'conda',
      'mootools',
      '--dry-run',
      '--config',
      '{"apiToken":"anything"}'
    ],
    'should require args with just dry-run',
    async cmd => {
      const { code, stderr, stdout } = await invokeNpm(entryPath, cmd)
      expect(stdout).toMatchInlineSnapshot(`"[DryRun]: Bailing now"`)
      expect(`\n   ${stderr}`).toMatchInlineSnapshot(`
        "
           _____         _       _        /---------------
          |   __|___ ___| |_ ___| |_      | Socket.dev CLI ver <redacted>
          |__   | * |  _| '_| -_|  _|     | Node: <redacted>, API token set: <redacted>
<<<<<<< HEAD
          |_____|___|___|_,_|___|_|.dev   | Command: \`socket manifest conda\`, cwd: <redacted>

        Warning: This will approximate your Conda dependencies using PyPI. We do not yet officially support Conda. Use at your own risk."
=======
          |_____|___|___|_,_|___|_|.dev   | Command: \`socket manifest conda\`, cwd: <redacted>"
>>>>>>> 84ff8212
      `)

      expect(code, 'dry-run should exit with code 0 if input ok').toBe(0)
    }
  )

  describe('output flags', () => {
    cmdit(
      [
        'manifest',
        'conda',
        './manifest-conda/environment.yml',
        '--config',
        '{}'
      ],
      'should print raw text without flags',
      async cmd => {
        const { stderr, stdout } = await invokeNpm(entryPath, cmd)
        expect(stdout).toMatchInlineSnapshot(`
          "qgrid==1.3.0
          mplstereonet
          pyqt5
          gempy==2.1.0"
        `)
        expect(`\n   ${stderr}`).toMatchInlineSnapshot(`
          "
             _____         _       _        /---------------
            |   __|___ ___| |_ ___| |_      | Socket.dev CLI ver <redacted>
            |__   | * |  _| '_| -_|  _|     | Node: <redacted>, API token set: <redacted>
<<<<<<< HEAD
            |_____|___|___|_,_|___|_|.dev   | Command: \`socket manifest conda\`, cwd: <redacted>

          Warning: This will approximate your Conda dependencies using PyPI. We do not yet officially support Conda. Use at your own risk."
=======
            |_____|___|___|_,_|___|_|.dev   | Command: \`socket manifest conda\`, cwd: <redacted>"
>>>>>>> 84ff8212
        `)
      }
    )

    cmdit(
      [
        'manifest',
        'conda',
        './manifest-conda/environment.yml',
        '--json',
        '--config',
        '{}'
      ],
      'should print a json blurb with --json flag',
      async cmd => {
        const { stderr, stdout } = await invokeNpm(entryPath, cmd)
        expect(stdout).toMatchInlineSnapshot(`
          "{
            "ok": true,
            "data": {
              "pip": "qgrid==1.3.0\\nmplstereonet\\npyqt5\\ngempy==2.1.0"
            }
          }"
        `)
        expect(`\n   ${stderr}`).toMatchInlineSnapshot(`
          "
             _____         _       _        /---------------
            |   __|___ ___| |_ ___| |_      | Socket.dev CLI ver <redacted>
            |__   | * |  _| '_| -_|  _|     | Node: <redacted>, API token set: <redacted>
<<<<<<< HEAD
            |_____|___|___|_,_|___|_|.dev   | Command: \`socket manifest conda\`, cwd: <redacted>

          Warning: This will approximate your Conda dependencies using PyPI. We do not yet officially support Conda. Use at your own risk."
=======
            |_____|___|___|_,_|___|_|.dev   | Command: \`socket manifest conda\`, cwd: <redacted>"
>>>>>>> 84ff8212
        `)
      }
    )

    cmdit(
      [
        'manifest',
        'conda',
        './manifest-conda/environment.yml',
        '--markdown',
        '--config',
        '{}'
      ],
      'should print a markdown blurb with --markdown flag',
      async cmd => {
        const { stderr, stdout } = await invokeNpm(entryPath, cmd)
        expect(stdout).toMatchInlineSnapshot(`
          "# Converted Conda file

          This is the Conda \`environment.yml\` file converted to python \`requirements.txt\`:

          \`\`\`file=requirements.txt
          qgrid==1.3.0
          mplstereonet
          pyqt5
          gempy==2.1.0
          \`\`\`"
        `)
        expect(`\n   ${stderr}`).toMatchInlineSnapshot(`
          "
             _____         _       _        /---------------
            |   __|___ ___| |_ ___| |_      | Socket.dev CLI ver <redacted>
            |__   | * |  _| '_| -_|  _|     | Node: <redacted>, API token set: <redacted>
<<<<<<< HEAD
            |_____|___|___|_,_|___|_|.dev   | Command: \`socket manifest conda\`, cwd: <redacted>

          Warning: This will approximate your Conda dependencies using PyPI. We do not yet officially support Conda. Use at your own risk."
=======
            |_____|___|___|_,_|___|_|.dev   | Command: \`socket manifest conda\`, cwd: <redacted>"
>>>>>>> 84ff8212
        `)
      }
    )
  })
})<|MERGE_RESOLUTION|>--- conflicted
+++ resolved
@@ -101,13 +101,9 @@
            _____         _       _        /---------------
           |   __|___ ___| |_ ___| |_      | Socket.dev CLI ver <redacted>
           |__   | * |  _| '_| -_|  _|     | Node: <redacted>, API token set: <redacted>
-<<<<<<< HEAD
           |_____|___|___|_,_|___|_|.dev   | Command: \`socket manifest conda\`, cwd: <redacted>
 
         Warning: This will approximate your Conda dependencies using PyPI. We do not yet officially support Conda. Use at your own risk."
-=======
-          |_____|___|___|_,_|___|_|.dev   | Command: \`socket manifest conda\`, cwd: <redacted>"
->>>>>>> 84ff8212
       `)
 
       expect(code, 'dry-run should exit with code 0 if input ok').toBe(0)
@@ -137,13 +133,9 @@
              _____         _       _        /---------------
             |   __|___ ___| |_ ___| |_      | Socket.dev CLI ver <redacted>
             |__   | * |  _| '_| -_|  _|     | Node: <redacted>, API token set: <redacted>
-<<<<<<< HEAD
             |_____|___|___|_,_|___|_|.dev   | Command: \`socket manifest conda\`, cwd: <redacted>
 
           Warning: This will approximate your Conda dependencies using PyPI. We do not yet officially support Conda. Use at your own risk."
-=======
-            |_____|___|___|_,_|___|_|.dev   | Command: \`socket manifest conda\`, cwd: <redacted>"
->>>>>>> 84ff8212
         `)
       }
     )
@@ -173,13 +165,9 @@
              _____         _       _        /---------------
             |   __|___ ___| |_ ___| |_      | Socket.dev CLI ver <redacted>
             |__   | * |  _| '_| -_|  _|     | Node: <redacted>, API token set: <redacted>
-<<<<<<< HEAD
             |_____|___|___|_,_|___|_|.dev   | Command: \`socket manifest conda\`, cwd: <redacted>
 
           Warning: This will approximate your Conda dependencies using PyPI. We do not yet officially support Conda. Use at your own risk."
-=======
-            |_____|___|___|_,_|___|_|.dev   | Command: \`socket manifest conda\`, cwd: <redacted>"
->>>>>>> 84ff8212
         `)
       }
     )
@@ -213,13 +201,9 @@
              _____         _       _        /---------------
             |   __|___ ___| |_ ___| |_      | Socket.dev CLI ver <redacted>
             |__   | * |  _| '_| -_|  _|     | Node: <redacted>, API token set: <redacted>
-<<<<<<< HEAD
             |_____|___|___|_,_|___|_|.dev   | Command: \`socket manifest conda\`, cwd: <redacted>
 
           Warning: This will approximate your Conda dependencies using PyPI. We do not yet officially support Conda. Use at your own risk."
-=======
-            |_____|___|___|_,_|___|_|.dev   | Command: \`socket manifest conda\`, cwd: <redacted>"
->>>>>>> 84ff8212
         `)
       }
     )
