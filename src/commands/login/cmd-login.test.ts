import path from 'node:path'

import { describe, expect } from 'vitest'

import constants from '../../../dist/constants.js'
import { cmdit, invokeNpm } from '../../../test/utils'

const { CLI } = constants

describe('socket login', async () => {
  // Lazily access constants.rootBinPath.
  const entryPath = path.join(constants.rootBinPath, `${CLI}.js`)

  cmdit(
    ['login', '--help', '--config', '{}'],
    'should support --help',
    async cmd => {
      const { code, stderr, stdout } = await invokeNpm(entryPath, cmd)
      expect(stdout).toMatchInlineSnapshot(
        `
        "Socket API login

          Usage
            $ socket login

<<<<<<< HEAD
          API Token Requirements
            - Quota: 1 unit

          Logs into the Socket API by prompting for an API key

          Options
            --apiBaseUrl      API server to connect to for login
            --apiProxy        Proxy to use when making connection to API server
            --dryRun          Do input validation for a command and exit 0 when input is ok
            --help            Print this help.

=======
          Logs into the Socket API by prompting for an API key

          Options
            --apiBaseUrl      API server to connect to for login
            --apiProxy        Proxy to use when making connection to API server
            --dryRun          Do input validation for a command and exit 0 when input is ok
            --help            Print this help

>>>>>>> bf3de4c5
          Examples
            $ socket login
            $ socket login --api-proxy=http://localhost:1234"
      `
      )
      expect(`\n   ${stderr}`).toMatchInlineSnapshot(`
      "
         _____         _       _        /---------------
        |   __|___ ___| |_ ___| |_      | Socket.dev CLI ver <redacted>
        |__   | . |  _| '_| -_|  _|     | Node: <redacted>, API token set: <redacted>
        |_____|___|___|_,_|___|_|.dev   | Command: \`socket login\`, cwd: <redacted>"
    `)

      expect(code, 'help should exit with code 2').toBe(2)
      expect(stderr, 'banner includes base command').toContain('`socket login`')
    }
  )

  cmdit(
    ['login', 'mootools', '--dry-run', '--config', '{"apiToken":"anything"}'],
    'should require args with just dry-run',
    async cmd => {
      const { code, stderr, stdout } = await invokeNpm(entryPath, cmd)
      expect(stdout).toMatchInlineSnapshot(`"[DryRun]: Bailing now"`)
      expect(`\n   ${stderr}`).toMatchInlineSnapshot(`
        "
           _____         _       _        /---------------
          |   __|___ ___| |_ ___| |_      | Socket.dev CLI ver <redacted>
          |__   | . |  _| '_| -_|  _|     | Node: <redacted>, API token set: <redacted>
          |_____|___|___|_,_|___|_|.dev   | Command: \`socket login\`, cwd: <redacted>"
      `)

      expect(code, 'dry-run should exit with code 0 if input ok').toBe(0)
    }
  )
})<|MERGE_RESOLUTION|>--- conflicted
+++ resolved
@@ -23,7 +23,6 @@
           Usage
             $ socket login
 
-<<<<<<< HEAD
           API Token Requirements
             - Quota: 1 unit
 
@@ -33,18 +32,8 @@
             --apiBaseUrl      API server to connect to for login
             --apiProxy        Proxy to use when making connection to API server
             --dryRun          Do input validation for a command and exit 0 when input is ok
-            --help            Print this help.
-
-=======
-          Logs into the Socket API by prompting for an API key
-
-          Options
-            --apiBaseUrl      API server to connect to for login
-            --apiProxy        Proxy to use when making connection to API server
-            --dryRun          Do input validation for a command and exit 0 when input is ok
             --help            Print this help
 
->>>>>>> bf3de4c5
           Examples
             $ socket login
             $ socket login --api-proxy=http://localhost:1234"
