--- conflicted
+++ resolved
@@ -22,13 +22,10 @@
           Usage
             $ socket scan create [...options] <org> <TARGET> [TARGET...]
 
-<<<<<<< HEAD
           API Token Requirements
             - Quota: 1 unit
             - Permissions: full-scans:create
 
-=======
->>>>>>> bf3de4c5
           Uploads the specified "package.json" and lock files for JavaScript, Python,
           Go, Scala, Gradle, and Kotlin dependency manifests.
           If any folder is specified, the ones found in there recursively are uploaded.
@@ -51,11 +48,7 @@
             --cwd             working directory, defaults to process.cwd()
             --defaultBranch   Make default branch
             --dryRun          run input validation part of command without any concrete side effects
-<<<<<<< HEAD
-            --help            Print this help.
-=======
             --help            Print this help
->>>>>>> bf3de4c5
             --pendingHead     Set as pending head
             --pullRequest     Commit hash
             --readOnly        Similar to --dry-run except it can read from remote, stops before it would create an actual report
