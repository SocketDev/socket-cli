<<<<<<< HEAD
import { logger } from '@socketsecurity/registry/lib/logger'

import { DOT_SOCKET_DOT_FACTS_JSON } from '../../constants.mts'
import { failMsgWithBadge } from '../../utils/fail-msg-with-badge.mts'
import { serializeResultJson } from '../../utils/serialize-result-json.mts'
=======
import path from 'node:path'

import { logger } from '@socketsecurity/lib/logger'

import { DOT_SOCKET_DOT_FACTS_JSON } from '../../constants/paths.mts'
import { failMsgWithBadge } from '../../utils/error/fail-msg-with-badge.mts'
import { serializeResultJson } from '../../utils/output/result-json.mjs'
>>>>>>> 16331625

import type { ReachabilityAnalysisResult } from './perform-reachability-analysis.mts'
import type { CResult, OutputKind } from '../../types.mts'

export async function outputScanReach(
  result: CResult<ReachabilityAnalysisResult>,
  {
    outputKind,
    outputPath,
  }: { cwd: string; outputKind: OutputKind; outputPath: string },
): Promise<void> {
  if (!result.ok) {
    process.exitCode = result.code ?? 1
  }

  if (outputKind === 'json') {
    logger.log(serializeResultJson(result))
    return
  }
  if (!result.ok) {
    logger.fail(failMsgWithBadge(result.message, result.cause))
    return
  }

  const actualOutputPath = outputPath ?? DOT_SOCKET_DOT_FACTS_JSON

  logger.log('')
  logger.success('Reachability analysis completed successfully!')
<<<<<<< HEAD
  logger.info(`Reachability report has been written to: ${actualOutputPath}`)
=======
  logger.info(
    `Reachability report has been written to: ${path.join(cwd, DOT_SOCKET_DOT_FACTS_JSON)}`,
  )
>>>>>>> 16331625
}<|MERGE_RESOLUTION|>--- conflicted
+++ resolved
@@ -1,18 +1,8 @@
-<<<<<<< HEAD
-import { logger } from '@socketsecurity/registry/lib/logger'
-
-import { DOT_SOCKET_DOT_FACTS_JSON } from '../../constants.mts'
-import { failMsgWithBadge } from '../../utils/fail-msg-with-badge.mts'
-import { serializeResultJson } from '../../utils/serialize-result-json.mts'
-=======
-import path from 'node:path'
-
 import { logger } from '@socketsecurity/lib/logger'
 
 import { DOT_SOCKET_DOT_FACTS_JSON } from '../../constants/paths.mts'
 import { failMsgWithBadge } from '../../utils/error/fail-msg-with-badge.mts'
 import { serializeResultJson } from '../../utils/output/result-json.mjs'
->>>>>>> 16331625
 
 import type { ReachabilityAnalysisResult } from './perform-reachability-analysis.mts'
 import type { CResult, OutputKind } from '../../types.mts'
@@ -41,11 +31,5 @@
 
   logger.log('')
   logger.success('Reachability analysis completed successfully!')
-<<<<<<< HEAD
   logger.info(`Reachability report has been written to: ${actualOutputPath}`)
-=======
-  logger.info(
-    `Reachability report has been written to: ${path.join(cwd, DOT_SOCKET_DOT_FACTS_JSON)}`,
-  )
->>>>>>> 16331625
 }