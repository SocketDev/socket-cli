import path from 'node:path'

import { describe, expect } from 'vitest'

import constants from '../../../dist/constants.js'
import { cmdit, invokeNpm } from '../../../test/utils'

const { CLI } = constants

describe('socket scan del', async () => {
  // Lazily access constants.rootBinPath.
  const entryPath = path.join(constants.rootBinPath, `${CLI}.js`)

  cmdit(
    ['scan', 'del', '--help', '--config', '{}'],
    'should support --help',
    async cmd => {
      const { code, stderr, stdout } = await invokeNpm(entryPath, cmd)
      expect(stdout).toMatchInlineSnapshot(
        `
        "Delete a scan

          Usage
            $ socket scan del <org slug> <scan ID>

<<<<<<< HEAD
          API Token Requirements
            - Quota: 1 unit
            - Permissions: full-scans:delete

          Options
            --dryRun          Do input validation for a command and exit 0 when input is ok
            --help            Print this help.
            --json            Output result as json
            --markdown        Output result as markdown

=======
          Options
            --dryRun          Do input validation for a command and exit 0 when input is ok
            --help            Print this help
            --json            Output result as json
            --markdown        Output result as markdown

>>>>>>> bf3de4c5
          Examples
            $ socket scan del FakeOrg 000aaaa1-0000-0a0a-00a0-00a0000000a0"
      `
      )
      expect(`\n   ${stderr}`).toMatchInlineSnapshot(`
      "
         _____         _       _        /---------------
        |   __|___ ___| |_ ___| |_      | Socket.dev CLI ver <redacted>
        |__   | . |  _| '_| -_|  _|     | Node: <redacted>, API token set: <redacted>
        |_____|___|___|_,_|___|_|.dev   | Command: \`socket scan del\`, cwd: <redacted>"
    `)

      expect(code, 'help should exit with code 2').toBe(2)
      expect(stderr, 'banner includes base command').toContain(
        '`socket scan del`'
      )
    }
  )

  cmdit(
    ['scan', 'del', '--dry-run', '--config', '{}'],
    'should require args with just dry-run',
    async cmd => {
      const { code, stderr, stdout } = await invokeNpm(entryPath, cmd)
      expect(stdout).toMatchInlineSnapshot(`""`)
      expect(`\n   ${stderr}`).toMatchInlineSnapshot(`
        "
           _____         _       _        /---------------
          |   __|___ ___| |_ ___| |_      | Socket.dev CLI ver <redacted>
          |__   | . |  _| '_| -_|  _|     | Node: <redacted>, API token set: <redacted>
          |_____|___|___|_,_|___|_|.dev   | Command: \`socket scan del\`, cwd: <redacted>

        \\x1b[31m\\xd7\\x1b[39m \\x1b[41m\\x1b[1m\\x1b[37m Input error: \\x1b[39m\\x1b[22m\\x1b[49m \\x1b[1mPlease review the input requirements and try again\\x1b[22m

          - Org name as the first argument (\\x1b[31mmissing\\x1b[39m)

          - Scan ID to delete (\\x1b[31mmissing\\x1b[39m)

          - You need to be logged in to use this command. See \`socket login\`. (\\x1b[31mmissing API token\\x1b[39m)"
      `)

      expect(code, 'dry-run should exit with code 2 if missing input').toBe(2)
    }
  )

  cmdit(
    [
      'scan',
      'del',
      'fakeorg',
      'scanidee',
      '--dry-run',
      '--config',
      '{"apiToken":"anything"}'
    ],
    'should require args with just dry-run',
    async cmd => {
      const { code, stderr, stdout } = await invokeNpm(entryPath, cmd)
      expect(stdout).toMatchInlineSnapshot(`"[DryRun]: Bailing now"`)
      expect(`\n   ${stderr}`).toMatchInlineSnapshot(`
        "
           _____         _       _        /---------------
          |   __|___ ___| |_ ___| |_      | Socket.dev CLI ver <redacted>
          |__   | . |  _| '_| -_|  _|     | Node: <redacted>, API token set: <redacted>
          |_____|___|___|_,_|___|_|.dev   | Command: \`socket scan del\`, cwd: <redacted>"
      `)

      expect(code, 'dry-run should exit with code 0 if input ok').toBe(0)
    }
  )
})<|MERGE_RESOLUTION|>--- conflicted
+++ resolved
@@ -23,25 +23,16 @@
           Usage
             $ socket scan del <org slug> <scan ID>
 
-<<<<<<< HEAD
           API Token Requirements
             - Quota: 1 unit
             - Permissions: full-scans:delete
 
           Options
             --dryRun          Do input validation for a command and exit 0 when input is ok
-            --help            Print this help.
-            --json            Output result as json
-            --markdown        Output result as markdown
-
-=======
-          Options
-            --dryRun          Do input validation for a command and exit 0 when input is ok
             --help            Print this help
             --json            Output result as json
             --markdown        Output result as markdown
 
->>>>>>> bf3de4c5
           Examples
             $ socket scan del FakeOrg 000aaaa1-0000-0a0a-00a0-00a0000000a0"
       `
