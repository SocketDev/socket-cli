import { logger } from '@socketsecurity/registry/lib/logger'

import constants from '../../constants'
import { handleApiCall, handleApiError, queryApi } from '../../utils/api'
import { AuthError } from '../../utils/errors'
import { failMsgWithBadge } from '../../utils/fail-msg-with-badge'
import { getDefaultToken, setupSdk } from '../../utils/sdk'

import type {
  SocketSdkResultType,
  SocketSdkReturnType
} from '@socketsecurity/sdk'
import type { components } from '@socketsecurity/sdk/types/api'

/**
 * This fetches all the relevant pieces of data to generate a report, given a
 * full scan ID.
 */
export async function fetchReportData(
  orgSlug: string,
  scanId: string,
  includeLicensePolicy: boolean
): Promise<
  | {
      ok: true
      scan: Array<components['schemas']['SocketArtifact']>
      securityPolicy: undefined | SocketSdkReturnType<'getOrgSecurityPolicy'>
    }
  | {
      ok: false
      scan: undefined
      securityPolicy: undefined
    }
> {
  const apiToken = getDefaultToken()
  if (!apiToken) {
    throw new AuthError(
      'User must be authenticated to run this command. To log in, run the command `socket login` and enter your API key.'
    )
  }

  const sockSdk = await setupSdk(apiToken)

  let haveScan = false
  let haveSecurityPolicy = false

  // Lazily access constants.spinner.
  const { spinner } = constants

  function updateProgress() {
    const needs = [
      !haveScan ? 'scan' : undefined,
      !haveSecurityPolicy ? 'security policy' : undefined
    ].filter(Boolean)
    const haves = [
      haveScan ? 'scan' : undefined,
      haveSecurityPolicy ? 'security policy' : undefined
    ].filter(Boolean)

    if (needs.length) {
      spinner.start(
        `Fetching ${needs.join(' and ')}...${haves.length ? ` Completed fetching ${haves.join(' and ')}.` : ''}`
      )
    } else {
<<<<<<< HEAD
      spinner.successAndStop(`Completed fetching ${haves.join(' and ')}.`)
=======
      spinner.successAndStop(
        `Completed fetching ${haves.join(haves.length > 2 ? ', ' : ' and ')}`
      )
>>>>>>> 87d161e9
    }
  }

  updateProgress()

  const [scan, securityPolicyMaybe]: [
    undefined | Array<components['schemas']['SocketArtifact']>,
    SocketSdkResultType<'getOrgSecurityPolicy'>
  ] = await Promise.all([
    (async () => {
      try {
        const response = await queryApi(
          `orgs/${orgSlug}/full-scans/${encodeURIComponent(scanId)}${includeLicensePolicy ? '?include_license_details=true' : ''}`,
          apiToken
        )

        haveScan = true
        updateProgress()

        if (!response.ok) {
          const err = await handleApiError(response.status)
          logger.fail(
            failMsgWithBadge(response.statusText, `Fetch error: ${err}`)
          )
          return undefined
        }

        const jsons = await response.text()
        const lines = jsons.split('\n').filter(Boolean)
        const data = lines.map(line => {
          try {
            return JSON.parse(line)
          } catch {
            console.error(
              'At least one line item was returned that could not be parsed as JSON...'
            )
            return
          }
        }) as unknown as Array<components['schemas']['SocketArtifact']>

        return data
      } catch (e) {
        spinner.errorAndStop(
          'There was an issue while fetching full scan data'
        )
        throw e
      }
    })(),
    (async () => {
      const r = await sockSdk.getOrgSecurityPolicy(orgSlug)
      haveSecurityPolicy = true
      updateProgress()
      return await handleApiCall(r, "looking up organization's security policy")
    })()
  ]).finally(() => spinner.stop())

  if (!Array.isArray(scan)) {
    logger.error('Was unable to fetch scan, bailing')
    process.exitCode = 1
    return {
      ok: false,
      scan: undefined,
      securityPolicy: undefined
    }
  }

  let securityPolicy: undefined | SocketSdkReturnType<'getOrgSecurityPolicy'> =
    undefined
  if (securityPolicyMaybe && securityPolicyMaybe.success) {
    securityPolicy = securityPolicyMaybe
  } else {
    logger.error('Was unable to fetch security policy, bailing')
    process.exitCode = 1
    return {
      ok: false,
      scan: undefined,
      securityPolicy: undefined
    }
  }

  return {
    ok: true,
    scan,
    securityPolicy
  }
}<|MERGE_RESOLUTION|>--- conflicted
+++ resolved
@@ -62,13 +62,7 @@
         `Fetching ${needs.join(' and ')}...${haves.length ? ` Completed fetching ${haves.join(' and ')}.` : ''}`
       )
     } else {
-<<<<<<< HEAD
       spinner.successAndStop(`Completed fetching ${haves.join(' and ')}.`)
-=======
-      spinner.successAndStop(
-        `Completed fetching ${haves.join(haves.length > 2 ? ', ' : ' and ')}`
-      )
->>>>>>> 87d161e9
     }
   }
 
