import { debugDir } from '@socketsecurity/registry/lib/debug'
import { logger } from '@socketsecurity/registry/lib/logger'
import { pluralize } from '@socketsecurity/registry/lib/words'

import { fetchCreateOrgFullScan } from './fetch-create-org-full-scan.mts'
import { fetchSupportedScanFileNames } from './fetch-supported-scan-file-names.mts'
import { finalizeTier1Scan } from './finalize-tier1-scan.mts'
import { handleScanReport } from './handle-scan-report.mts'
import { outputCreateNewScan } from './output-create-new-scan.mts'
import constants from '../../constants.mts'
import { handleApiCall } from '../../utils/api.mts'
import { checkCommandInput } from '../../utils/check-input.mts'
import {
  extractTier1ReachabilityScanId,
  spawnCoana,
} from '../../utils/coana.mts'
import {
  type EcosystemString,
  convertToCoanaEcosystems,
} from '../../utils/ecosystem.mts'
import { getPackageFilesForScan } from '../../utils/path-resolve.mts'
import { setupSdk } from '../../utils/sdk.mts'
import { readOrDefaultSocketJson } from '../../utils/socket-json.mts'
import { detectManifestActions } from '../manifest/detect-manifest-actions.mts'
import { generateAutoManifest } from '../manifest/generate_auto_manifest.mts'

import type { CResult, OutputKind } from '../../types.mts'
import type { Spinner } from '@socketsecurity/registry/lib/spinner'

export async function handleCreateNewScan({
  autoManifest,
  branchName,
  commitHash,
  commitMessage,
  committers,
  cwd,
  defaultBranch,
  interactive,
  orgSlug,
  outputKind,
  pendingHead,
  pullRequest,
  reach,
  readOnly,
  repoName,
  report,
  targets,
  tmp,
}: {
  autoManifest: boolean
  branchName: string
  commitHash: string
  commitMessage: string
  committers: string
  cwd: string
  defaultBranch: boolean
  interactive: boolean
  orgSlug: string
  pendingHead: boolean
  pullRequest: number
  outputKind: OutputKind
  reach: {
    runReachabilityAnalysis: boolean
    reachContinueOnFailingProjects: boolean
    reachDisableAnalytics: boolean
    reachAnalysisTimeout: number
    reachAnalysisMemoryLimit: number
    reachEcosystems: EcosystemString[]
    reachExcludePaths: string[]
  }
  readOnly: boolean
  repoName: string
  report: boolean
  targets: string[]
  tmp: boolean
}): Promise<void> {
  if (autoManifest) {
    logger.info('Auto-generating manifest files ...')
    const sockJson = readOrDefaultSocketJson(cwd)
    const detected = await detectManifestActions(sockJson, cwd)
    await generateAutoManifest({
      detected,
      cwd,
      outputKind,
      verbose: false,
    })
    logger.info('Auto-generation finished. Proceeding with Scan creation.')
  }

  const supportedFilesCResult = await fetchSupportedScanFileNames()
  if (!supportedFilesCResult.ok) {
    await outputCreateNewScan(supportedFilesCResult, {
      interactive,
      outputKind,
    })
    return
  }

  // Lazily access constants.spinner.
  const { spinner } = constants

  spinner.start('Searching for local files to include in scan...')

  const supportedFiles = supportedFilesCResult.data
  const packagePaths = await getPackageFilesForScan(targets, supportedFiles, {
    cwd,
  })

  spinner.stop()

  const wasValidInput = checkCommandInput(outputKind, {
    nook: true,
    test: packagePaths.length > 0,
    fail: 'found no eligible files to scan',
    message:
      'TARGET (file/dir) must contain matching / supported file types for a scan',
  })
  if (!wasValidInput) {
    return
  }

  logger.success(
    `Found ${packagePaths.length} local ${pluralize('file', packagePaths.length)}`,
  )

  debugDir('inspect', { packagePaths })

  if (readOnly) {
    logger.log('[ReadOnly] Bailing now')
    return
  }

  let scanPaths: string[] = packagePaths
  let tier1ReachabilityScanId: string | undefined

<<<<<<< HEAD
  // If reachability is enabled, perform reachability analysis
  if (reach.runReachabilityAnalysis) {
    const reachResult = await performReachabilityAnalysis({
      packagePaths,
      orgSlug,
      cwd,
      repoName,
      branchName,
      reachabilityOptions: reach,
    })
=======
  // If reachability is enabled, perform reachability analysis.
  if (reach) {
    logger.error('')
    logger.info('Starting reachability analysis...')

    spinner.start()

    const reachResult = await performReachabilityAnalysis(
      {
        packagePaths,
        orgSlug,
        cwd,
        repoName,
        branchName,
        outputKind,
        interactive,
      },
      { spinner },
    )

    spinner.stop()
>>>>>>> 2542d467

    if (!reachResult.ok) {
      await outputCreateNewScan(reachResult, { interactive, outputKind })
      return
    }

    logger.success('Reachability analysis completed successfully')

    scanPaths = reachResult.data?.scanPaths || []
    tier1ReachabilityScanId = reachResult.data?.tier1ReachabilityScanId
  }

  const fullScanCResult = await fetchCreateOrgFullScan(
    scanPaths,
    orgSlug,
    {
      commitHash,
      commitMessage,
      committers,
      pullRequest,
      repoName,
      branchName,
    },
    {
      cwd,
      defaultBranch,
      pendingHead,
      tmp,
    },
  )

  if (
    reach &&
    tier1ReachabilityScanId &&
    fullScanCResult.ok &&
    fullScanCResult.data?.id
  ) {
    await finalizeTier1Scan(tier1ReachabilityScanId, fullScanCResult.data.id)
  }

  if (report && fullScanCResult.ok) {
    if (fullScanCResult.data?.id) {
      await handleScanReport({
        filePath: '-',
        fold: 'version',
        includeLicensePolicy: true,
        orgSlug,
        outputKind,
        reportLevel: 'error',
        scanId: fullScanCResult.data.id,
        short: false,
      })
    } else {
      await outputCreateNewScan(
        {
          ok: false,
          message: 'Missing Scan ID',
          cause: 'Server did not respond with a scan ID',
          data: fullScanCResult.data,
        },
        {
          interactive,
          outputKind,
        },
      )
    }
  } else {
    spinner.stop()
    spinner.clear()

    await outputCreateNewScan(fullScanCResult, { interactive, outputKind })
  }
}

<<<<<<< HEAD
async function performReachabilityAnalysis({
  branchName,
  cwd,
  orgSlug,
  packagePaths,
  reachabilityOptions,
  repoName,
}: {
  branchName: string
=======
type ReachabilityAnalysisConfig = {
  packagePaths: string[]
  orgSlug: string
>>>>>>> 2542d467
  cwd: string
  orgSlug: string
  packagePaths: string[]
  reachabilityOptions: {
    reachContinueOnFailingProjects: boolean
    reachDisableAnalytics: boolean
    reachAnalysisTimeout: number
    reachAnalysisMemoryLimit: number
    reachEcosystems: EcosystemString[]
    reachExcludePaths: string[]
  }
  repoName: string
<<<<<<< HEAD
}): Promise<
  CResult<{ scanPaths?: string[]; tier1ReachabilityScanId: string | undefined }>
> {
  logger.info('Starting reachability analysis...')

  packagePaths = packagePaths.filter(
    p =>
      /* Exclude DOT_SOCKET_DOT_FACTS_JSON from previous runs */ !p.includes(
        constants.DOT_SOCKET_DOT_FACTS_JSON,
      ),
  )
=======
  branchName: string
  outputKind: OutputKind
  interactive: boolean
}
>>>>>>> 2542d467

type ReachabilityAnalysisOptions = {
  spinner?: Spinner | undefined
}

type ReachabilityAnalysisResult = {
  scanPaths: string[]
  tier1ReachabilityScanId: string | undefined
}

async function performReachabilityAnalysis(
  {
    branchName,
    cwd,
    orgSlug,
    packagePaths,
    repoName,
  }: ReachabilityAnalysisConfig,
  options?: ReachabilityAnalysisOptions | undefined,
): Promise<CResult<ReachabilityAnalysisResult>> {
  const { spinner } = {
    __proto__: null,
    ...options,
  } as ReachabilityAnalysisOptions

  // Setup SDK for uploading manifests
  const sockSdkCResult = await setupSdk()
  if (!sockSdkCResult.ok) {
    return sockSdkCResult
  }

  const sockSdk = sockSdkCResult.data

  const wasSpinning = !!spinner?.isSpinning

  // Upload manifests to get tar hash
  spinner?.start('Uploading manifests for reachability analysis...')

  // Exclude DOT_SOCKET_DOT_FACTS_JSON from previous runs.
  const filteredPackagePaths = packagePaths.filter(
    p => !p.endsWith(constants.DOT_SOCKET_DOT_FACTS_JSON),
  )
  const uploadCResult = await handleApiCall(
    sockSdk.uploadManifestFiles(orgSlug, filteredPackagePaths),
    {
      desc: 'upload manifests',
      spinner,
    },
  )

  spinner?.stop()

  if (!uploadCResult.ok) {
    if (wasSpinning) {
      spinner.start()
    }
    return uploadCResult
  }

  const tarHash = (uploadCResult.data as { tarHash?: string })?.tarHash
  if (!tarHash) {
    if (wasSpinning) {
      spinner.start()
    }
    return {
      ok: false,
      message: 'Failed to get manifest tar hash',
      cause: 'Server did not return a tar hash for the uploaded manifests',
    }
  }

  spinner?.start()
  spinner?.success(`Manifests uploaded successfully. Tar hash: ${tarHash}`)
  spinner?.infoAndStop('Running reachability analysis with Coana...')

  // Run Coana with the manifests tar hash.
  const coanaResult = await spawnCoana(
    [
      'run',
      cwd,
      '--output-dir',
      cwd,
      '--socket-mode',
      constants.DOT_SOCKET_DOT_FACTS_JSON,
      '--disable-report-submission',
      ...(reachabilityOptions.reachAnalysisTimeout
        ? [
            '--analysis-timeout',
            reachabilityOptions.reachAnalysisTimeout.toString(),
          ]
        : []),
      ...(reachabilityOptions.reachAnalysisMemoryLimit
        ? [
            '--memory-limit',
            reachabilityOptions.reachAnalysisMemoryLimit.toString(),
          ]
        : []),
      ...(reachabilityOptions.reachDisableAnalytics
        ? ['--disable-analytics-sharing']
        : []),
      ...(reachabilityOptions.reachContinueOnFailingProjects
        ? ['--ignore-failing-workspaces']
        : []),
      // empty reachEcosystems implies scan all ecosystems
      ...(reachabilityOptions.reachEcosystems.length
        ? [
            '--ecosystems',
            convertToCoanaEcosystems(reachabilityOptions.reachEcosystems).join(
              ' ',
            ),
          ]
        : []),
      ...(reachabilityOptions.reachExcludePaths.length
        ? ['--exclude-dirs', reachabilityOptions.reachExcludePaths.join(' ')]
        : []),
      '--manifests-tar-hash',
      tarHash,
    ],
    {
      cwd,
      env: {
        ...process.env,
        SOCKET_REPO_NAME: repoName,
        SOCKET_BRANCH_NAME: branchName,
      },
      spinner,
      stdio: 'inherit',
    },
  )

  if (wasSpinning) {
    spinner.start()
  }
  return coanaResult.ok
    ? {
        ok: true,
        data: {
          // Use the DOT_SOCKET_DOT_FACTS_JSON file for the scan.
          scanPaths: [constants.DOT_SOCKET_DOT_FACTS_JSON],
          tier1ReachabilityScanId: extractTier1ReachabilityScanId(
            constants.DOT_SOCKET_DOT_FACTS_JSON,
          ),
        },
      }
    : coanaResult
}<|MERGE_RESOLUTION|>--- conflicted
+++ resolved
@@ -133,20 +133,8 @@
   let scanPaths: string[] = packagePaths
   let tier1ReachabilityScanId: string | undefined
 
-<<<<<<< HEAD
-  // If reachability is enabled, perform reachability analysis
+  // If reachability is enabled, perform reachability analysis.
   if (reach.runReachabilityAnalysis) {
-    const reachResult = await performReachabilityAnalysis({
-      packagePaths,
-      orgSlug,
-      cwd,
-      repoName,
-      branchName,
-      reachabilityOptions: reach,
-    })
-=======
-  // If reachability is enabled, perform reachability analysis.
-  if (reach) {
     logger.error('')
     logger.info('Starting reachability analysis...')
 
@@ -159,14 +147,12 @@
         cwd,
         repoName,
         branchName,
-        outputKind,
-        interactive,
+        reachabilityOptions: reach,
       },
       { spinner },
     )
 
     spinner.stop()
->>>>>>> 2542d467
 
     if (!reachResult.ok) {
       await outputCreateNewScan(reachResult, { interactive, outputKind })
@@ -241,21 +227,9 @@
   }
 }
 
-<<<<<<< HEAD
-async function performReachabilityAnalysis({
-  branchName,
-  cwd,
-  orgSlug,
-  packagePaths,
-  reachabilityOptions,
-  repoName,
-}: {
-  branchName: string
-=======
 type ReachabilityAnalysisConfig = {
   packagePaths: string[]
-  orgSlug: string
->>>>>>> 2542d467
+  branchName: string
   cwd: string
   orgSlug: string
   packagePaths: string[]
@@ -268,24 +242,7 @@
     reachExcludePaths: string[]
   }
   repoName: string
-<<<<<<< HEAD
-}): Promise<
-  CResult<{ scanPaths?: string[]; tier1ReachabilityScanId: string | undefined }>
-> {
-  logger.info('Starting reachability analysis...')
-
-  packagePaths = packagePaths.filter(
-    p =>
-      /* Exclude DOT_SOCKET_DOT_FACTS_JSON from previous runs */ !p.includes(
-        constants.DOT_SOCKET_DOT_FACTS_JSON,
-      ),
-  )
-=======
-  branchName: string
-  outputKind: OutputKind
-  interactive: boolean
 }
->>>>>>> 2542d467
 
 type ReachabilityAnalysisOptions = {
   spinner?: Spinner | undefined
@@ -302,6 +259,7 @@
     cwd,
     orgSlug,
     packagePaths,
+    reachabilityOptions,
     repoName,
   }: ReachabilityAnalysisConfig,
   options?: ReachabilityAnalysisOptions | undefined,
