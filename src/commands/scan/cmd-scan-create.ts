--- conflicted
+++ resolved
@@ -9,11 +9,8 @@
 import { suggestBranchSlug } from './suggest_branch_slug'
 import { suggestTarget } from './suggest_target'
 import constants from '../../constants'
-<<<<<<< HEAD
 import { commonFlags } from '../../flags'
-=======
 import { getConfigValue } from '../../utils/config'
->>>>>>> a7b3c84e
 import { meowOrExit } from '../../utils/meow-with-subcommands'
 import { getFlagListOutput } from '../../utils/output-formatting'
 import { getDefaultToken } from '../../utils/sdk'
