--- conflicted
+++ resolved
@@ -23,22 +23,15 @@
           Usage
             $ socket scan list <org slug>
 
-<<<<<<< HEAD
           API Token Requirements
             - Quota: 1 unit
             - Permissions: full-scans:list
 
-=======
->>>>>>> bf3de4c5
           Options
             --direction       Direction option (\`desc\` or \`asc\`) - Default is \`desc\`
             --dryRun          Do input validation for a command and exit 0 when input is ok
             --fromTime        From time - as a unix timestamp
-<<<<<<< HEAD
-            --help            Print this help.
-=======
             --help            Print this help
->>>>>>> bf3de4c5
             --json            Output result as json
             --markdown        Output result as markdown
             --page            Page number - Default is 1
