--- conflicted
+++ resolved
@@ -31,17 +31,7 @@
 
   // Target dir is something like ~/.local/share/socket/settings/completion (linux)
   const targetDir = path.dirname(targetPath)
-<<<<<<< HEAD
-  debugFn(
-    setupTabCompletion,
-    'Target Path:',
-    targetPath,
-    ', Target Dir:',
-    targetDir,
-  )
-=======
   debugFn('Target Path:', targetPath, ', Target Dir:', targetDir)
->>>>>>> 6932a407
 
   if (!fs.existsSync(targetDir)) {
     debugFn('Dir does not exist, creating it now...')
