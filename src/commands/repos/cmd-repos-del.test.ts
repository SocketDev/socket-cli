--- conflicted
+++ resolved
@@ -23,21 +23,14 @@
           Usage
             $ socket repos del <org slug> <repo slug>
 
-<<<<<<< HEAD
           API Token Requirements
             - Quota: 1 unit
             - Permissions: repo:delete
 
           Options
             --dryRun          Do input validation for a command and exit 0 when input is ok
-            --help            Print this help.
-
-=======
-          Options
-            --dryRun          Do input validation for a command and exit 0 when input is ok
             --help            Print this help
 
->>>>>>> bf3de4c5
           Examples
             $ socket repos del FakeOrg test-repo"
       `
