import path from 'node:path'

import { describe, expect } from 'vitest'

import constants from '../../../dist/constants.js'
import { cmdit, invokeNpm } from '../../../test/utils'

const { CLI } = constants

describe('socket dependencies', async () => {
  // Lazily access constants.rootBinPath.
  const entryPath = path.join(constants.rootBinPath, `${CLI}.js`)

  cmdit(
    ['dependencies', '--help', '--config', '{}'],
    'should support --help',
    async cmd => {
      const { code, stderr, stdout } = await invokeNpm(entryPath, cmd)
      expect(stdout).toMatchInlineSnapshot(
        `
        "Search for any dependency that is being used in your organization

          Usage
            socket dependencies

<<<<<<< HEAD
          API Token Requirements
            - Quota: 1 unit
            - Permissions: none (does need token with access to target org)

          Options
            --dryRun          Do input validation for a command and exit 0 when input is ok
            --help            Print this help.
            --json            Output result as json
            --limit           Maximum number of dependencies returned
            --markdown        Output result as markdown
            --offset          Page number

=======
          Options
            --dryRun          Do input validation for a command and exit 0 when input is ok
            --help            Print this help
            --json            Output result as json
            --limit           Maximum number of dependencies returned
            --markdown        Output result as markdown
            --offset          Page number

>>>>>>> bf3de4c5
          Examples
            socket dependencies --limit 20 --offset 10"
      `
      )
      expect(`\n   ${stderr}`).toMatchInlineSnapshot(`
      "
         _____         _       _        /---------------
        |   __|___ ___| |_ ___| |_      | Socket.dev CLI ver <redacted>
        |__   | . |  _| '_| -_|  _|     | Node: <redacted>, API token set: <redacted>
        |_____|___|___|_,_|___|_|.dev   | Command: \`socket dependencies\`, cwd: <redacted>"
    `)

      expect(code, 'help should exit with code 2').toBe(2)
      expect(stderr, 'banner includes base command').toContain(
        '`socket dependencies`'
      )
    }
  )

  cmdit(
    ['dependencies', '--dry-run', '--config', '{"apiToken":"anything"}'],
    'should require args with just dry-run',
    async cmd => {
      const { code, stderr, stdout } = await invokeNpm(entryPath, cmd)
      expect(stdout).toMatchInlineSnapshot(`"[DryRun]: Bailing now"`)
      expect(`\n   ${stderr}`).toMatchInlineSnapshot(`
        "
           _____         _       _        /---------------
          |   __|___ ___| |_ ___| |_      | Socket.dev CLI ver <redacted>
          |__   | . |  _| '_| -_|  _|     | Node: <redacted>, API token set: <redacted>
          |_____|___|___|_,_|___|_|.dev   | Command: \`socket dependencies\`, cwd: <redacted>"
      `)

      expect(code, 'dry-run should exit with code 0 if input ok').toBe(0)
    }
  )
})<|MERGE_RESOLUTION|>--- conflicted
+++ resolved
@@ -23,20 +23,10 @@
           Usage
             socket dependencies
 
-<<<<<<< HEAD
           API Token Requirements
             - Quota: 1 unit
             - Permissions: none (does need token with access to target org)
 
-          Options
-            --dryRun          Do input validation for a command and exit 0 when input is ok
-            --help            Print this help.
-            --json            Output result as json
-            --limit           Maximum number of dependencies returned
-            --markdown        Output result as markdown
-            --offset          Page number
-
-=======
           Options
             --dryRun          Do input validation for a command and exit 0 when input is ok
             --help            Print this help
@@ -45,7 +35,6 @@
             --markdown        Output result as markdown
             --offset          Page number
 
->>>>>>> bf3de4c5
           Examples
             socket dependencies --limit 20 --offset 10"
       `
