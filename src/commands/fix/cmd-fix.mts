--- conflicted
+++ resolved
@@ -269,12 +269,7 @@
     // We patched in this feature with `npx custompatch meow` at
     // socket-cli/patches/meow#13.2.0.patch.
     unknownFlags = [],
-<<<<<<< HEAD
-  } = cli.flags as unknown as {
-    autopilot: boolean
-=======
   } = cli.flags as {
->>>>>>> 33038114
     applyFixes: boolean
     autopilot: boolean
     exclude: string[]
