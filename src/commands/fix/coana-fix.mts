import { promises as fs } from 'node:fs'
import os from 'node:os'
import path from 'node:path'

import { joinAnd } from '@socketsecurity/lib/arrays'
import { debug, debugDir } from '@socketsecurity/lib/debug'
import { readJsonSync } from '@socketsecurity/lib/fs'
import { logger } from '@socketsecurity/lib/logger'
import { pluralize } from '@socketsecurity/lib/words'

import { FLAG_DRY_RUN } from '../../constants/cli.mts'
import { GQL_PR_STATE_OPEN } from '../../constants/github.mts'

import type { CResult } from '../../types.mts'
import { spawnCoanaDlx } from '../../utils/dlx/spawn.mjs'
import { getErrorCause } from '../../utils/error/errors.mjs'
import { getPackageFilesForScan } from '../../utils/fs/path-resolve.mjs'
import {
  gitCheckoutBranch,
  gitCommit,
  gitCreateBranch,
  gitDeleteBranch,
  gitPushBranch,
  gitRemoteBranchExists,
  gitResetAndClean,
  gitUnstagedModifiedFiles,
} from '../../utils/git/git.mjs'
import {
  enablePrAutoMerge,
  fetchGhsaDetails,
  setGitRemoteGithubRepoUrl,
} from '../../utils/git/github.mts'
import { cmdFlagValueToArray } from '../../utils/process/cmd.mts'
import { handleApiCall } from '../../utils/socket/api.mjs'
import { setupSdk } from '../../utils/socket/sdk.mjs'
import { fetchSupportedScanFileNames } from '../scan/fetch-supported-scan-file-names.mts'
import {
  checkCiEnvVars,
  getCiEnvInstructions,
  getFixEnv,
} from './env-helpers.mts'
import { getSocketFixBranchName, getSocketFixCommitMessage } from './git.mts'
import { getSocketFixPrs, openSocketFixPr } from './pull-request.mts'

import type { FixConfig } from './types.mts'

export async function coanaFix(
  fixConfig: FixConfig,
): Promise<CResult<{ data?: unknown; fixed: boolean }>> {
  const {
    applyFixes,
    autopilot,
    cwd,
    disableMajorUpdates,
    exclude,
    ghsas,
    include,
    limit,
    minimumReleaseAge,
    orgSlug,
    outputFile,
    showAffectedDirectDependencies,
    spinner,
  } = fixConfig

  const fixEnv = await getFixEnv()
  debugDir({ fixEnv })

  spinner?.start()

  const sockSdkCResult = await setupSdk()
  if (!sockSdkCResult.ok) {
    return sockSdkCResult
  }

  const sockSdk = sockSdkCResult.data

  const supportedFilesCResult = await fetchSupportedScanFileNames({ spinner })
  if (!supportedFilesCResult.ok) {
    return supportedFilesCResult
  }

  const supportedFiles = supportedFilesCResult.data
  const scanFilepaths = await getPackageFilesForScan(['.'], supportedFiles, {
    cwd,
  })
  const uploadCResult = await handleApiCall(
    sockSdk.uploadManifestFiles(orgSlug, scanFilepaths),
    {
      description: 'upload manifests',
      spinner,
    },
  )

  if (!uploadCResult.ok) {
    return uploadCResult
  }

  const tarHash: string = (uploadCResult as any).data.tarHash
  if (!tarHash) {
    spinner?.stop()
    return {
      ok: false,
      message:
        'No tar hash returned from Socket API upload-manifest-files endpoint',
      data: uploadCResult.data,
    }
  }

  const isAll =
    !ghsas.length ||
    (ghsas.length === 1 && (ghsas[0] === 'all' || ghsas[0] === 'auto'))

  const shouldOpenPrs = fixEnv.isCi && fixEnv.repoInfo

  if (!shouldOpenPrs) {
    // Inform user about local mode when fixes will be applied.
    if (applyFixes && ghsas.length) {
      const envCheck = checkCiEnvVars()
      if (envCheck.present.length) {
        // Some CI vars are set but not all - show what's missing.
        if (envCheck.missing.length) {
          logger.info(
            'Running in local mode - fixes will be applied directly to your working directory.\n' +
              `Missing environment variables for PR creation: ${joinAnd(envCheck.missing)}`,
          )
        }
      } else {
        // No CI vars are present - show general local mode message.
        logger.info(
          'Running in local mode - fixes will be applied directly to your working directory.\n' +
            getCiEnvInstructions(),
        )
      }
    }

    const ids = isAll ? ['all'] : ghsas.slice(0, limit)
    if (!ids.length) {
      spinner?.stop()
      return { ok: true, data: { fixed: false } }
    }

<<<<<<< HEAD
    // Create a temporary file for the output.
    const tmpDir = os.tmpdir()
    const tmpFile = path.join(tmpDir, `socket-fix-${Date.now()}.json`)
=======
    const fixCResult = await spawnCoanaDlx(
      [
        'compute-fixes-and-upgrade-purls',
        cwd,
        '--manifests-tar-hash',
        tarHash,
        '--apply-fixes-to',
        ...(isAll ? ['all'] : ghsas),
        ...(fixConfig.rangeStyle
          ? ['--range-style', fixConfig.rangeStyle]
          : []),
        ...(minimumReleaseAge
          ? ['--minimum-release-age', minimumReleaseAge]
          : []),
        ...(include.length ? ['--include', ...include] : []),
        ...(exclude.length ? ['--exclude', ...exclude] : []),
        ...(!applyFixes ? [FLAG_DRY_RUN] : []),
        ...(outputFile ? ['--output-file', outputFile] : []),
        ...(disableMajorUpdates ? ['--disable-major-updates'] : []),
        ...(showAffectedDirectDependencies
          ? ['--show-affected-direct-dependencies']
          : []),
        ...fixConfig.unknownFlags,
      ],
      fixConfig.orgSlug,
      { cwd, spinner, stdio: 'inherit' },
    )
>>>>>>> 33038114

    try {
      const fixCResult = await spawnCoanaDlx(
        [
          'compute-fixes-and-upgrade-purls',
          cwd,
          '--manifests-tar-hash',
          tarHash,
          '--apply-fixes-to',
          ...(isAll ? ['all'] : ghsas),
          ...(fixConfig.rangeStyle
            ? ['--range-style', fixConfig.rangeStyle]
            : []),
          ...(minimumReleaseAge
            ? ['--minimum-release-age', minimumReleaseAge]
            : []),
          ...(glob ? ['--glob', glob] : []),
          ...(!applyFixes ? [FLAG_DRY_RUN] : []),
          '--output-file',
          tmpFile,
          ...(disableMajorUpdates ? ['--disable-major-updates'] : []),
          ...(showAffectedDirectDependencies
            ? ['--show-affected-direct-dependencies']
            : []),
          ...fixConfig.unknownFlags,
        ],
        fixConfig.orgSlug,
        { cwd, spinner, stdio: 'inherit' },
      )

      spinner?.stop()

      if (!fixCResult.ok) {
        return fixCResult
      }

      // Read the temporary file to get the actual fixes result.
      const fixesResultJson = readJsonSync(tmpFile, { throws: false })

      // Copy to outputFile if provided.
      if (outputFile) {
        logger.info(`Copying fixes result to ${outputFile}`)
        const tmpContent = await fs.readFile(tmpFile, 'utf8')
        await fs.writeFile(outputFile, tmpContent, 'utf8')
      }

      return { ok: true, data: { data: fixesResultJson, fixed: true } }
    } finally {
      // Clean up the temporary file.
      try {
        await fs.unlink(tmpFile)
      } catch (e) {
        // Ignore cleanup errors.
      }
    }
  }

  // Adjust limit based on open Socket Fix PRs.
  let adjustedLimit = limit
  if (shouldOpenPrs && fixEnv.repoInfo) {
    try {
      const openPrs = await getSocketFixPrs(
        fixEnv.repoInfo.owner,
        fixEnv.repoInfo.repo,
        { states: GQL_PR_STATE_OPEN },
      )
      const openPrCount = openPrs.length
      // Reduce limit by number of open PRs to avoid creating too many.
      adjustedLimit = Math.max(0, limit - openPrCount)
      if (openPrCount > 0) {
        debug(
          `limit: adjusted from ${limit} to ${adjustedLimit} (${openPrCount} open Socket Fix ${pluralize('PR', { count: openPrCount })}`,
        )
      }
    } catch (e) {
      debug('Failed to count open PRs, using original limit')
      debugDir(e)
    }
  }

  const shouldSpawnCoana = adjustedLimit > 0

  let ids: string[] | undefined

  if (shouldSpawnCoana && isAll) {
    const foundCResult = await spawnCoanaDlx(
      [
        'compute-fixes-and-upgrade-purls',
        cwd,
        '--manifests-tar-hash',
        tarHash,
        ...(fixConfig.rangeStyle
          ? ['--range-style', fixConfig.rangeStyle]
          : []),
        ...(minimumReleaseAge
          ? ['--minimum-release-age', minimumReleaseAge]
          : []),
        ...(include.length ? ['--include', ...include] : []),
        ...(exclude.length ? ['--exclude', ...exclude] : []),
        ...(disableMajorUpdates ? ['--disable-major-updates'] : []),
        ...(showAffectedDirectDependencies
          ? ['--show-affected-direct-dependencies']
          : []),
        ...fixConfig.unknownFlags,
      ],
      fixConfig.orgSlug,
      { cwd, spinner },
    )
    if (foundCResult.ok) {
      const foundIds = cmdFlagValueToArray(
        /(?<=Vulnerabilities found:).*/.exec(foundCResult.data),
      )
      ids = foundIds.slice(0, adjustedLimit)
    }
  } else if (shouldSpawnCoana) {
    ids = ghsas.slice(0, adjustedLimit)
  }

  if (!ids?.length) {
    debug('miss: no GHSA IDs to process')
  }

  if (!fixEnv.repoInfo) {
    debug('miss: no repo info detected')
  }

  if (!ids?.length || !fixEnv.repoInfo) {
    spinner?.stop()
    return { ok: true, data: { fixed: false } }
  }

  const displayIds =
    ids.length > 3
      ? `${ids.slice(0, 3).join(', ')} … and ${ids.length - 3} more`
      : joinAnd(ids)
  debug(`fetch: ${ids.length} GHSA details for ${displayIds}`)

  const ghsaDetails = await fetchGhsaDetails(ids)
  const scanBaseNames = new Set(scanFilepaths.map(p => path.basename(p)))

  debug(`found: ${ghsaDetails.size} GHSA details`)

  let count = 0
  let overallFixed = false

  // Process each GHSA ID individually.
  for (let i = 0, { length } = ids; i < length; i += 1) {
    const ghsaId = ids[i]!
    debug(`check: ${ghsaId}`)

    // Apply fix for single GHSA ID.
    // eslint-disable-next-line no-await-in-loop
    const fixCResult = await spawnCoanaDlx(
      [
        'compute-fixes-and-upgrade-purls',
        cwd,
        '--manifests-tar-hash',
        tarHash,
        '--apply-fixes-to',
        ghsaId,
        ...(fixConfig.rangeStyle
          ? ['--range-style', fixConfig.rangeStyle]
          : []),
        ...(minimumReleaseAge
          ? ['--minimum-release-age', minimumReleaseAge]
          : []),
        ...(include.length ? ['--include', ...include] : []),
        ...(exclude.length ? ['--exclude', ...exclude] : []),
        ...(disableMajorUpdates ? ['--disable-major-updates'] : []),
        ...(showAffectedDirectDependencies
          ? ['--show-affected-direct-dependencies']
          : []),
        ...fixConfig.unknownFlags,
      ],
      fixConfig.orgSlug,
      { cwd, spinner, stdio: 'inherit' },
    )

    if (!fixCResult.ok) {
      logger.error(`Update failed for ${ghsaId}: ${getErrorCause(fixCResult)}`)
      continue
    }

    // Check for modified files after applying the fix.
    // eslint-disable-next-line no-await-in-loop
    const unstagedCResult = await gitUnstagedModifiedFiles(cwd)
    const modifiedFiles = unstagedCResult.ok
      ? unstagedCResult.data.filter(relPath =>
          scanBaseNames.has(path.basename(relPath)),
        )
      : []

    if (!modifiedFiles.length) {
      debug(`skip: no changes for ${ghsaId}`)
      continue
    }

    overallFixed = true

    const branch = getSocketFixBranchName(ghsaId)

    try {
      // Check if branch already exists.
      // eslint-disable-next-line no-await-in-loop
      if (await gitRemoteBranchExists(branch, cwd)) {
        debug(`skip: remote branch "${branch}" exists`)
        continue
      }

      debug(`pr: creating for ${ghsaId}`)

      const details = ghsaDetails.get(ghsaId)
      debug(`ghsa: ${ghsaId} details ${details ? 'found' : 'missing'}`)

      const pushed =
        // eslint-disable-next-line no-await-in-loop
        (await gitCreateBranch(branch, cwd)) &&
        // eslint-disable-next-line no-await-in-loop
        (await gitCheckoutBranch(branch, cwd)) &&
        // eslint-disable-next-line no-await-in-loop
        (await gitCommit(
          getSocketFixCommitMessage(ghsaId, details),
          modifiedFiles,
          {
            cwd,
            email: fixEnv.gitEmail,
            user: fixEnv.gitUser,
          },
        )) &&
        // eslint-disable-next-line no-await-in-loop
        (await gitPushBranch(branch, cwd))

      if (!pushed) {
        logger.warn(`Push failed for ${ghsaId}, skipping PR creation.`)
        // eslint-disable-next-line no-await-in-loop
        await gitResetAndClean(fixEnv.baseBranch, cwd)
        // eslint-disable-next-line no-await-in-loop
        await gitCheckoutBranch(fixEnv.baseBranch, cwd)
        // eslint-disable-next-line no-await-in-loop
        await gitDeleteBranch(branch, cwd)
        continue
      }

      // Set up git remote.
      if (!fixEnv.githubToken) {
        logger.error(
          'Cannot create pull request: SOCKET_CLI_GITHUB_TOKEN environment variable is not set.\n' +
            'Set SOCKET_CLI_GITHUB_TOKEN or GITHUB_TOKEN to enable PR creation.',
        )
        // eslint-disable-next-line no-await-in-loop
        await gitResetAndClean(fixEnv.baseBranch, cwd)
        // eslint-disable-next-line no-await-in-loop
        await gitCheckoutBranch(fixEnv.baseBranch, cwd)
        // eslint-disable-next-line no-await-in-loop
        await gitDeleteBranch(branch, cwd)
        continue
      }
      // eslint-disable-next-line no-await-in-loop
      await setGitRemoteGithubRepoUrl(
        fixEnv.repoInfo.owner,
        fixEnv.repoInfo.repo,
        fixEnv.githubToken,
        cwd,
      )

      // eslint-disable-next-line no-await-in-loop
      const prResponse = await openSocketFixPr(
        fixEnv.repoInfo.owner,
        fixEnv.repoInfo.repo,
        branch,
        // Single GHSA ID.
        [ghsaId],
        {
          baseBranch: fixEnv.baseBranch,
          cwd,
          ghsaDetails,
        },
      )

      if (prResponse) {
        const { data } = prResponse
        const prRef = `PR #${data.number}`

        logger.success(`Opened ${prRef} for ${ghsaId}.`)
        logger.info(`PR URL: ${data.html_url}`)

        if (autopilot) {
          logger.indent()
          spinner?.indent()
          // eslint-disable-next-line no-await-in-loop
          const { details, enabled } = await enablePrAutoMerge(data)
          if (enabled) {
            logger.info(`Auto-merge enabled for ${prRef}.`)
          } else {
            const message = `Failed to enable auto-merge for ${prRef}${
              details ? `:\n${details.map(d => ` - ${d}`).join('\n')}` : '.'
            }`
            logger.error(message)
          }
          logger.dedent()
          spinner?.dedent()
        }
      }

      // Reset back to base branch for next iteration.
      // eslint-disable-next-line no-await-in-loop
      await gitResetAndClean(branch, cwd)
      // eslint-disable-next-line no-await-in-loop
      await gitCheckoutBranch(fixEnv.baseBranch, cwd)
    } catch (e) {
      logger.warn(
        `Unexpected condition: Push failed for ${ghsaId}, skipping PR creation.`,
      )
      debugDir(e)
      // eslint-disable-next-line no-await-in-loop
      await gitResetAndClean(fixEnv.baseBranch, cwd)
      // eslint-disable-next-line no-await-in-loop
      await gitCheckoutBranch(fixEnv.baseBranch, cwd)
    }

    count += 1
    debug(`increment: count ${count}/${Math.min(adjustedLimit, ids.length)}`)
    if (count >= adjustedLimit) {
      break
    }
  }

  spinner?.stop()

  return {
    ok: true,
    data: { fixed: overallFixed },
  }
}<|MERGE_RESOLUTION|>--- conflicted
+++ resolved
@@ -140,39 +140,9 @@
       return { ok: true, data: { fixed: false } }
     }
 
-<<<<<<< HEAD
     // Create a temporary file for the output.
     const tmpDir = os.tmpdir()
     const tmpFile = path.join(tmpDir, `socket-fix-${Date.now()}.json`)
-=======
-    const fixCResult = await spawnCoanaDlx(
-      [
-        'compute-fixes-and-upgrade-purls',
-        cwd,
-        '--manifests-tar-hash',
-        tarHash,
-        '--apply-fixes-to',
-        ...(isAll ? ['all'] : ghsas),
-        ...(fixConfig.rangeStyle
-          ? ['--range-style', fixConfig.rangeStyle]
-          : []),
-        ...(minimumReleaseAge
-          ? ['--minimum-release-age', minimumReleaseAge]
-          : []),
-        ...(include.length ? ['--include', ...include] : []),
-        ...(exclude.length ? ['--exclude', ...exclude] : []),
-        ...(!applyFixes ? [FLAG_DRY_RUN] : []),
-        ...(outputFile ? ['--output-file', outputFile] : []),
-        ...(disableMajorUpdates ? ['--disable-major-updates'] : []),
-        ...(showAffectedDirectDependencies
-          ? ['--show-affected-direct-dependencies']
-          : []),
-        ...fixConfig.unknownFlags,
-      ],
-      fixConfig.orgSlug,
-      { cwd, spinner, stdio: 'inherit' },
-    )
->>>>>>> 33038114
 
     try {
       const fixCResult = await spawnCoanaDlx(
@@ -189,7 +159,8 @@
           ...(minimumReleaseAge
             ? ['--minimum-release-age', minimumReleaseAge]
             : []),
-          ...(glob ? ['--glob', glob] : []),
+          ...(include.length ? ['--include', ...include] : []),
+          ...(exclude.length ? ['--exclude', ...exclude] : []),
           ...(!applyFixes ? [FLAG_DRY_RUN] : []),
           '--output-file',
           tmpFile,
