--- conflicted
+++ resolved
@@ -5,13 +5,6 @@
 import { logger } from '@socketsecurity/registry/lib/logger'
 import { pluralize } from '@socketsecurity/registry/lib/words'
 
-import {
-  checkCiEnvVars,
-  getCiEnvInstructions,
-  getFixEnv,
-} from './env-helpers.mts'
-import { getSocketFixBranchName, getSocketFixCommitMessage } from './git.mts'
-import { getSocketFixPrs, openSocketFixPr } from './pull-request.mts'
 import { FLAG_DRY_RUN, GQL_PR_STATE_OPEN } from '../../constants.mts'
 import { handleApiCall } from '../../utils/api.mts'
 import { cmdFlagValueToArray } from '../../utils/cmd.mts'
@@ -35,6 +28,13 @@
 import { getPackageFilesForScan } from '../../utils/path-resolve.mts'
 import { setupSdk } from '../../utils/sdk.mts'
 import { fetchSupportedScanFileNames } from '../scan/fetch-supported-scan-file-names.mts'
+import {
+  checkCiEnvVars,
+  getCiEnvInstructions,
+  getFixEnv,
+} from './env-helpers.mts'
+import { getSocketFixBranchName, getSocketFixCommitMessage } from './git.mts'
+import { getSocketFixPrs, openSocketFixPr } from './pull-request.mts'
 
 import type { FixConfig } from './types.mts'
 import type { CResult } from '../../types.mts'
@@ -143,11 +143,7 @@
           ? ['--range-style', fixConfig.rangeStyle]
           : []),
         ...(glob ? ['--glob', glob] : []),
-<<<<<<< HEAD
-        ...(dontApplyFixes ? ['--dry-run'] : []),
-=======
-        ...(onlyCompute ? [FLAG_DRY_RUN] : []),
->>>>>>> 7f960637
+        ...(dontApplyFixes ? [FLAG_DRY_RUN] : []),
         ...(outputFile ? ['--output-file', outputFile] : []),
         ...fixConfig.unknownFlags,
       ],
