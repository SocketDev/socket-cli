import path from 'node:path'

import { afterAll, afterEach, beforeAll, describe, expect } from 'vitest'

import { logger } from '@socketsecurity/registry/lib/logger'
import { spawn } from '@socketsecurity/registry/lib/spawn'

import constants, {
  FLAG_CONFIG,
  FLAG_DRY_RUN,
  FLAG_HELP,
  FLAG_ID,
  FLAG_JSON,
  FLAG_MARKDOWN,
} from '../../../src/constants.mts'
import { cmdit, spawnSocketCli, testPath } from '../../../test/utils.mts'

const fixtureBaseDir = path.join(testPath, 'fixtures/commands/fix')
const pnpmFixtureDir = path.join(fixtureBaseDir, 'pnpm')

async function revertFixtureChanges() {
  // Reset only the lockfiles that fix command might modify.
  try {
    await spawn('git', ['checkout', 'HEAD', '--', 'monorepo/pnpm-lock.yaml'], {
      cwd: pnpmFixtureDir,
      stdio: 'ignore',
    })
  } catch (e) {
    // Log warning but continue - lockfile might not exist or have no changes.
    logger.warn('Failed to revert lockfile:', e)
  }
  // Clean up any untracked files (node_modules, etc.).
  try {
    await spawn('git', ['clean', '-fd', '.'], {
      cwd: pnpmFixtureDir,
      stdio: 'ignore',
    })
  } catch (e) {
    logger.warn('Failed to clean untracked files:', e)
  }
}

describe('socket fix', async () => {
  const { binCliPath } = constants
  // Increase timeout for CI environments and Windows where operations can be slower.
  const testTimeout = constants.ENV.CI || constants.WIN32 ? 60_000 : 30_000

  beforeAll(async () => {
    // Ensure fixtures are in clean state before tests.
    await revertFixtureChanges()
  })

  afterEach(async () => {
    // Revert all changes after each test using git.
    await revertFixtureChanges()
  })

  afterAll(async () => {
    // Clean up once after all tests.
    await revertFixtureChanges()
  })

  describe('environment variable handling', () => {
    // Note: The warning messages about missing env vars are only shown when:
    // 1. NOT in dry-run mode
    // 2. There are actual vulnerabilities to fix
    // Since these tests use --dry-run, they won't trigger the warnings.
    // The implementation is still correct and will show warnings in real usage.

    cmdit(
      ['fix', FLAG_DRY_RUN, FLAG_CONFIG, '{"apiToken":"fake-token"}'],
      'should not show env var names when all CI env vars are present',
      async cmd => {
        const { code, stderr, stdout } = await spawnSocketCli(binCliPath, cmd, {
          // Don't use fixture dir, use current dir which has git repo.
          env: {
            ...process.env,
            CI: '1',
            SOCKET_CLI_GITHUB_TOKEN: 'fake-github-token',
            SOCKET_CLI_GIT_USER_NAME: 'test-user',
            SOCKET_CLI_GIT_USER_EMAIL: 'test@example.com',
          },
        })

        const output = stdout + stderr
        // When all vars are present, none should be mentioned.
        expect(output).not.toContain('SOCKET_CLI_GITHUB_TOKEN')
        expect(output).not.toContain('SOCKET_CLI_GIT_USER_NAME')
        expect(output).not.toContain('SOCKET_CLI_GIT_USER_EMAIL')
        expect(code).toBe(0)
      },
    )

    cmdit(
      ['fix', FLAG_DRY_RUN, FLAG_CONFIG, '{"apiToken":"fake-token"}'],
      'should not show env var names when CI is not set',
      async cmd => {
        const { code, stderr, stdout } = await spawnSocketCli(binCliPath, cmd, {
          // Don't use fixture dir, use current dir which has git repo.
          env: {
            ...process.env,
            CI: '',
            SOCKET_CLI_GITHUB_TOKEN: '',
            SOCKET_CLI_GIT_USER_NAME: '',
            SOCKET_CLI_GIT_USER_EMAIL: '',
          },
        })

        const output = stdout + stderr
        // When CI is not set, env vars should not be mentioned.
        expect(output).not.toContain('SOCKET_CLI_GITHUB_TOKEN')
        expect(output).not.toContain('SOCKET_CLI_GIT_USER_NAME')
        expect(output).not.toContain('SOCKET_CLI_GIT_USER_EMAIL')
        expect(code).toBe(0)
      },
    )

    cmdit(
      ['fix', FLAG_DRY_RUN, FLAG_CONFIG, '{"apiToken":"fake-token"}'],
      'should not show env var names when CI is not set but some vars are present',
      async cmd => {
        const { code, stderr, stdout } = await spawnSocketCli(binCliPath, cmd, {
          // Don't use fixture dir, use current dir which has git repo.
          env: {
            ...process.env,
            CI: '',
            // Some CI vars present but CI not set.
            SOCKET_CLI_GITHUB_TOKEN: 'fake-token',
            SOCKET_CLI_GIT_USER_NAME: 'test-user',
            SOCKET_CLI_GIT_USER_EMAIL: '',
          },
        })

        const output = stdout + stderr
        // When CI is not set, env vars should not be mentioned regardless of their values.
        expect(output).not.toContain('SOCKET_CLI_GITHUB_TOKEN')
        expect(output).not.toContain('SOCKET_CLI_GIT_USER_NAME')
        expect(output).not.toContain('SOCKET_CLI_GIT_USER_EMAIL')
        expect(code).toBe(0)
      },
    )

    cmdit(
      ['fix', FLAG_HELP, FLAG_CONFIG, '{}'],
      'should show exact env var names in help text',
      async cmd => {
        const { code, stdout } = await spawnSocketCli(binCliPath, cmd)
        // Help text doesn't directly show env vars, but the implementation
        // would show them when actually running the command with missing vars.
        expect(stdout).toContain('Examples')
        expect(code).toBe(0)
      },
    )
  })

  cmdit(
    ['fix', FLAG_HELP, FLAG_CONFIG, '{}'],
    `should support ${FLAG_HELP}`,
    async cmd => {
      const { code, stderr, stdout } = await spawnSocketCli(binCliPath, cmd)
      expect(stdout).toMatchInlineSnapshot(
        `
        "Fix CVEs in dependencies

          Usage
            $ socket fix [options] [CWD=.]

          API Token Requirements
            - Quota: 101 units
            - Permissions: full-scans:create and packages:list

          Options
            --autopilot         Enable auto-merge for pull requests that Socket opens.
                                See GitHub documentation (https://docs.github.com/en/repositories/configuring-branches-and-merges-in-your-repository/configuring-pull-request-merges/managing-auto-merge-for-pull-requests-in-your-repository) for managing auto-merge for pull requests in your repository.
            --dont-apply-fixes  Compute fixes only, do not apply them. Logs what upgrades would be applied. If combined with --output-file, the output file will contain the upgrades that would be applied.
            --id                Provide a list of vulnerability identifiers to compute fixes for:
                                    - GHSA IDs (https://docs.github.com/en/code-security/security-advisories/working-with-global-security-advisories-from-the-github-advisory-database/about-the-github-advisory-database#about-ghsa-ids) (e.g., GHSA-xxxx-xxxx-xxxx)
                                    - CVE IDs (https://cve.mitre.org/cve/identifiers/) (e.g., CVE-2025-1234) - automatically converted to GHSA
                                    - PURLs (https://github.com/package-url/purl-spec) (e.g., pkg:npm/package@1.0.0) - automatically converted to GHSA
                                    Can be provided as comma separated values or as multiple flags
            --json              Output as JSON
            --limit             The number of fixes to attempt at a time (default 10)
<<<<<<< HEAD
            --markdown          Output result as markdown
            --minimum-release-age  Minimum age required for suggested upgrades (e.g., 1h, 2d, 3w).
=======
            --markdown          Output as Markdown
>>>>>>> 1cdbaaf2
            --output-file       Path to store upgrades as a JSON file at this path.
            --range-style       Define how dependency version ranges are updated in package.json (default 'preserve').
                                Available styles:
                                  * pin - Use the exact version (e.g. 1.2.3)
                                  * preserve - Retain the existing version range style as-is

          Environment Variables (for CI/PR mode)
            CI                          Set to enable CI mode
            SOCKET_CLI_GITHUB_TOKEN     GitHub token for PR creation (or GITHUB_TOKEN)
            SOCKET_CLI_GIT_USER_NAME    Git username for commits
            SOCKET_CLI_GIT_USER_EMAIL   Git email for commits

          Examples
            $ socket fix
            $ socket fix --id CVE-2021-23337
            $ socket fix ./path/to/project --range-style pin"
      `,
      )
      expect(`\n   ${stderr}`).toMatchInlineSnapshot(`
        "
           _____         _       _        /---------------
          |   __|___ ___| |_ ___| |_      | CLI: <redacted>
          |__   | * |  _| '_| -_|  _|     | token: <redacted>, org: <redacted>
          |_____|___|___|_,_|___|_|.dev   | Command: \`socket fix\`, cwd: <redacted>"
      `)

      expect(code, 'explicit help should exit with code 0').toBe(0)
      expect(stderr, 'banner includes base command').toContain('`socket fix`')
    },
  )

  cmdit(
    ['fix', FLAG_DRY_RUN, FLAG_CONFIG, '{"apiToken":"fakeToken"}'],
    'should require args with just dry-run',
    async cmd => {
      const { code, stderr, stdout } = await spawnSocketCli(binCliPath, cmd)
      expect(`\n   ${stderr}`).toMatchInlineSnapshot(`
        "
           _____         _       _        /---------------
          |   __|___ ___| |_ ___| |_      | CLI: <redacted>
          |__   | * |  _| '_| -_|  _|     | token: <redacted>, org: <redacted>
          |_____|___|___|_,_|___|_|.dev   | Command: \`socket fix\`, cwd: <redacted>"
      `)
      expect(stdout).toMatchInlineSnapshot(`"[DryRun]: Not saving"`)
      expect(code, 'dry-run should exit with code 0 if input ok').toBe(0)
    },
  )

  cmdit(
    [
      'fix',
      FLAG_DRY_RUN,
      '--autopilot',
      FLAG_CONFIG,
      '{"apiToken":"fakeToken"}',
    ],
    'should accept --autopilot flag',
    async cmd => {
      const { code, stdout } = await spawnSocketCli(binCliPath, cmd)
      expect(stdout).toMatchInlineSnapshot(`"[DryRun]: Not saving"`)
      expect(code, 'should exit with code 0').toBe(0)
    },
  )
  cmdit(
    [
      'fix',
      FLAG_DRY_RUN,
      '--auto-merge',
      FLAG_CONFIG,
      '{"apiToken":"fakeToken"}',
    ],
    'should accept --auto-merge alias',
    async cmd => {
      const { code, stdout } = await spawnSocketCli(binCliPath, cmd)
      expect(stdout).toMatchInlineSnapshot(`"[DryRun]: Not saving"`)
      expect(code, 'should exit with code 0').toBe(0)
    },
  )

  cmdit(
    ['fix', FLAG_DRY_RUN, '--test', FLAG_CONFIG, '{"apiToken":"fakeToken"}'],
    'should ignore --test flag',
    async cmd => {
      const { code, stdout } = await spawnSocketCli(binCliPath, cmd)
      expect(stdout).toMatchInlineSnapshot(`"[DryRun]: Not saving"`)
      expect(code, 'should exit with code 0').toBe(0)
    },
  )

  cmdit(
    [
      'fix',
      FLAG_DRY_RUN,
      '--test-script',
      'custom-test',
      FLAG_CONFIG,
      '{"apiToken":"fakeToken"}',
    ],
    'should ignore --test-script flag',
    async cmd => {
      const { code, stdout } = await spawnSocketCli(binCliPath, cmd)
      expect(stdout).toMatchInlineSnapshot(`"[DryRun]: Not saving"`)
      expect(code, 'should exit with code 0').toBe(0)
    },
  )

  cmdit(
    [
      'fix',
      FLAG_DRY_RUN,
      '--limit',
      '5',
      FLAG_CONFIG,
      '{"apiToken":"fakeToken"}',
    ],
    'should accept --limit flag with custom value',
    async cmd => {
      const { code, stdout } = await spawnSocketCli(binCliPath, cmd)
      expect(stdout).toMatchInlineSnapshot(`"[DryRun]: Not saving"`)
      expect(code, 'should exit with code 0').toBe(0)
    },
  )

  cmdit(
    [
      'fix',
      FLAG_DRY_RUN,
      '--min-satisfying',
      FLAG_CONFIG,
      '{"apiToken":"fakeToken"}',
    ],
    'should accept --min-satisfying flag',
    async cmd => {
      const { code, stdout } = await spawnSocketCli(binCliPath, cmd)
      expect(stdout).toMatchInlineSnapshot(`"[DryRun]: Not saving"`)
      expect(code, 'should exit with code 0').toBe(0)
    },
  )

  cmdit(
    [
      'fix',
      '--range-style',
      'invalid-style',
      FLAG_CONFIG,
      '{"apiToken":"fakeToken"}',
    ],
    'should fail with invalid range style',
    async cmd => {
      const { code, stderr, stdout } = await spawnSocketCli(binCliPath, cmd)
      const output = stdout + stderr
      expect(output).toContain('Expecting range style of')
      expect(code, 'should exit with non-zero code').not.toBe(0)
    },
  )

  cmdit(
    [
      'fix',
      FLAG_DRY_RUN,
      '--range-style',
      'pin',
      FLAG_CONFIG,
      '{"apiToken":"fakeToken"}',
    ],
    'should accept range style pin',
    async cmd => {
      const { code, stdout } = await spawnSocketCli(binCliPath, cmd)
      expect(stdout).toMatchInlineSnapshot(`"[DryRun]: Not saving"`)
      expect(code, 'should exit with code 0').toBe(0)
    },
  )

  cmdit(
    [
      'fix',
      FLAG_DRY_RUN,
      '--auto-merge',
      '--test',
      '--limit',
      '3',
      '--range-style',
      'preserve',
      '--min-satisfying',
      FLAG_CONFIG,
      '{"apiToken":"fakeToken"}',
    ],
    'should accept comprehensive flag combination',
    async cmd => {
      const { code, stdout } = await spawnSocketCli(binCliPath, cmd)
      expect(stdout).toMatchInlineSnapshot(`"[DryRun]: Not saving"`)
      expect(code, 'should exit with code 0').toBe(0)
    },
  )

  cmdit(
    [
      'fix',
      path.join(fixtureBaseDir, 'nonexistent'),
      FLAG_CONFIG,
      '{"apiToken":"fake-token"}',
    ],
    'should show helpful error when no package.json found',
    async cmd => {
      const { code, stderr, stdout } = await spawnSocketCli(binCliPath, cmd)
      const output = stdout + stderr
      expect(output).toContain(
        'Unable to resolve a Socket account organization',
      )
      expect(code, 'should exit with non-zero code').not.toBe(0)
    },
  )

  cmdit(
    ['fix', '.', FLAG_CONFIG, '{"apiToken":"fake-token"}'],
    'should handle vulnerable dependencies fixture project',
    async cmd => {
      const { code, stderr, stdout } = await spawnSocketCli(binCliPath, cmd, {
        cwd: path.join(fixtureBaseDir, 'pnpm/vulnerable-deps'),
      })
      const output = stdout + stderr
      expect(output).toContain(
        'Unable to resolve a Socket account organization',
      )
      expect(code, 'should exit with non-zero code').not.toBe(0)
    },
    { timeout: testTimeout },
  )

  cmdit(
    ['fix', '.', FLAG_CONFIG, '{"apiToken":"fake-token"}'],
    'should handle monorepo fixture project',
    async cmd => {
      const { code, stderr, stdout } = await spawnSocketCli(binCliPath, cmd, {
        cwd: path.join(fixtureBaseDir, 'pnpm/monorepo'),
      })
      const output = stdout + stderr
      expect(output).toContain(
        'Unable to resolve a Socket account organization',
      )
      expect(code, 'should exit with non-zero code').not.toBe(0)
    },
    { timeout: testTimeout },
  )

  cmdit(
    [
      'fix',
      FLAG_DRY_RUN,
      '--autopilot',
      '--limit',
      '1',
      FLAG_CONFIG,
      '{"apiToken":"fakeToken"}',
    ],
    'should handle autopilot mode with custom limit',
    async cmd => {
      const { code, stdout } = await spawnSocketCli(binCliPath, cmd)
      expect(stdout).toMatchInlineSnapshot(`"[DryRun]: Not saving"`)
      expect(code, 'should exit with code 0').toBe(0)
    },
  )

  cmdit(
    [
      'fix',
      FLAG_ID,
      'GHSA-35jh-r3h4-6jhm',
      FLAG_CONFIG,
      '{"apiToken":"fake-token"}',
    ],
    'should handle specific GHSA ID for lodash vulnerability',
    async cmd => {
      const { code, stderr, stdout } = await spawnSocketCli(binCliPath, cmd)
      const output = stdout + stderr
      expect(output).toContain(
        'Unable to resolve a Socket account organization',
      )
      expect(code, 'should exit with non-zero code').not.toBe(0)
    },
  )

  cmdit(
    ['fix', '--id', 'CVE-2021-23337', FLAG_CONFIG, '{"apiToken":"fake-token"}'],
    'should handle CVE ID conversion for lodash vulnerability',
    async cmd => {
      const { code, stderr, stdout } = await spawnSocketCli(binCliPath, cmd)
      const output = stdout + stderr
      expect(output).toContain(
        'Unable to resolve a Socket account organization',
      )
      expect(code, 'should exit with non-zero code').not.toBe(0)
    },
  )

  cmdit(
    ['fix', '--limit', '1', FLAG_CONFIG, '{"apiToken":"fake-token"}'],
    'should respect fix limit parameter',
    async cmd => {
      const { code, stderr, stdout } = await spawnSocketCli(binCliPath, cmd)
      const output = stdout + stderr
      expect(output).toContain(
        'Unable to resolve a Socket account organization',
      )
      expect(code, 'should exit with non-zero code').not.toBe(0)
    },
  )

  cmdit(
    [
      'fix',
      '--range-style',
      'preserve',
      '--autopilot',
      FLAG_CONFIG,
      '{"apiToken":"fake-token"}',
    ],
    'should handle autopilot mode with preserve range style',
    async cmd => {
      const { code, stderr, stdout } = await spawnSocketCli(binCliPath, cmd)
      const output = stdout + stderr
      expect(output).toContain(
        'Unable to resolve a Socket account organization',
      )
      expect(code, 'should exit with non-zero code').not.toBe(0)
    },
  )

  cmdit(
    ['fix', '--range-style', 'pin', FLAG_CONFIG, '{"apiToken":"fake-token"}'],
    'should handle pin range style for exact versions',
    async cmd => {
      const { code, stderr, stdout } = await spawnSocketCli(binCliPath, cmd)
      const output = stdout + stderr
      expect(output).toContain(
        'Unable to resolve a Socket account organization',
      )
      expect(code, 'should exit with non-zero code').not.toBe(0)
    },
  )

  cmdit(
    ['fix', '--json', FLAG_CONFIG, '{"apiToken":"fake-token"}'],
    'should output results in JSON format',
    async cmd => {
      const { code, stderr, stdout } = await spawnSocketCli(binCliPath, cmd)
      const output = stdout + stderr
      expect(output).toContain(
        'Unable to resolve a Socket account organization',
      )
      expect(code, 'should exit with non-zero code').not.toBe(0)
    },
  )

  cmdit(
    ['fix', '--markdown', FLAG_CONFIG, '{"apiToken":"fake-token"}'],
    'should output results in markdown format',
    async cmd => {
      const { code, stderr, stdout } = await spawnSocketCli(binCliPath, cmd)
      const output = stdout + stderr
      expect(output).toContain(
        'Unable to resolve a Socket account organization',
      )
      expect(code, 'should exit with non-zero code').not.toBe(0)
    },
  )

  describe('vulnerability identification', () => {
    cmdit(
      [
        'fix',
        FLAG_ID,
        'pkg:npm/lodash@4.17.20',
        '.',
        FLAG_CONFIG,
        '{"apiToken":"fake-token"}',
      ],
      'should handle PURL-based vulnerability identification',
      async cmd => {
        const { code, stderr, stdout } = await spawnSocketCli(binCliPath, cmd, {
          cwd: path.join(fixtureBaseDir, 'pnpm/vulnerable-deps'),
        })
        const output = stdout + stderr
        expect(output).toContain(
          'Unable to resolve a Socket account organization',
        )
        expect(code, 'should exit with non-zero code').not.toBe(0)
      },
    )

    cmdit(
      [
        'fix',
        FLAG_ID,
        'GHSA-35jh-r3h4-6jhm,CVE-2021-23337',
        '.',
        FLAG_CONFIG,
        '{"apiToken":"fake-token"}',
      ],
      'should handle multiple vulnerability IDs in comma-separated format',
      async cmd => {
        const { code, stderr, stdout } = await spawnSocketCli(binCliPath, cmd, {
          cwd: path.join(fixtureBaseDir, 'pnpm/vulnerable-deps'),
        })
        const output = stdout + stderr
        expect(output).toContain(
          'Unable to resolve a Socket account organization',
        )
        expect(code, 'should exit with non-zero code').not.toBe(0)
      },
    )

    cmdit(
      [
        'fix',
        FLAG_ID,
        'GHSA-35jh-r3h4-6jhm',
        FLAG_ID,
        'CVE-2021-23337',
        '.',
        FLAG_CONFIG,
        '{"apiToken":"fake-token"}',
      ],
      'should handle multiple vulnerability IDs as separate flags',
      async cmd => {
        const { code, stderr, stdout } = await spawnSocketCli(binCliPath, cmd, {
          cwd: path.join(fixtureBaseDir, 'pnpm/vulnerable-deps'),
        })
        const output = stdout + stderr
        expect(output).toContain(
          'Unable to resolve a Socket account organization',
        )
        expect(code, 'should exit with non-zero code').not.toBe(0)
      },
    )
  })

  describe('autopilot mode', () => {
    cmdit(
      [
        'fix',
        '--limit',
        '1',
        '--autopilot',
        FLAG_JSON,
        '.',
        FLAG_CONFIG,
        '{"apiToken":"fake-token"}',
      ],
      'should handle autopilot mode with JSON output and custom limit',
      async cmd => {
        const { code, stderr, stdout } = await spawnSocketCli(binCliPath, cmd, {
          cwd: path.join(fixtureBaseDir, 'pnpm/vulnerable-deps'),
        })
        const output = stdout + stderr
        expect(output).toContain(
          'Unable to resolve a Socket account organization',
        )
        expect(code, 'should exit with non-zero code').not.toBe(0)
      },
    )
  })

  describe('output format handling', () => {
    cmdit(
      [
        'fix',
        '--range-style',
        'pin',
        FLAG_MARKDOWN,
        '.',
        FLAG_CONFIG,
        '{"apiToken":"fake-token"}',
      ],
      'should handle monorepo with pin style and markdown output',
      async cmd => {
        const { code, stderr, stdout } = await spawnSocketCli(binCliPath, cmd, {
          cwd: path.join(fixtureBaseDir, 'pnpm/monorepo'),
        })
        const output = stdout + stderr
        expect(output).toContain(
          'Unable to resolve a Socket account organization',
        )
        expect(code, 'should exit with non-zero code').not.toBe(0)
      },
    )
  })

  describe('error handling and usability tests', () => {
    cmdit(
      [
        'fix',
        '/nonexistent/directory',
        FLAG_CONFIG,
        '{"apiToken":"fake-token"}',
      ],
      'should show clear error for non-existent project directory',
      async cmd => {
        const { code, stderr, stdout } = await spawnSocketCli(binCliPath, cmd)
        const output = stdout + stderr
        expect(output).toContain(
          'Unable to resolve a Socket account organization',
        )
        expect(code).toBeGreaterThan(0)
      },
    )

    cmdit(
      ['fix', FLAG_CONFIG, '{}'],
      'should show clear error when API token is missing',
      async cmd => {
        const { code, stderr, stdout } = await spawnSocketCli(binCliPath, cmd)
        const output = stdout + stderr
        expect(output).toMatch(/api token|authentication|token/i)
        expect(code).toBeGreaterThan(0)
      },
    )

    cmdit(
      [
        'fix',
        FLAG_ID,
        'invalid-id-format',
        FLAG_CONFIG,
        '{"apiToken":"fake-token"}',
      ],
      'should handle invalid vulnerability ID formats gracefully',
      async cmd => {
        const { code, stderr, stdout } = await spawnSocketCli(binCliPath, cmd)
        const output = stdout + stderr
        expect(code).toBeGreaterThan(0)
        expect(output.length).toBeGreaterThan(0)
      },
    )

    cmdit(
      [
        'fix',
        '--limit',
        'not-a-number',
        FLAG_CONFIG,
        '{"apiToken":"fake-token"}',
      ],
      'should show clear error for invalid limit parameter',
      async cmd => {
        const { code, stderr, stdout } = await spawnSocketCli(binCliPath, cmd)
        const output = stdout + stderr
        expect(output).toContain(
          'Unable to resolve a Socket account organization',
        )
        expect(code).toBeGreaterThan(0)
      },
      { timeout: testTimeout },
    )

    cmdit(
      ['fix', '--limit', '-5', FLAG_CONFIG, '{"apiToken":"fake-token"}'],
      'should show clear error for negative limit',
      async cmd => {
        const { code, stderr, stdout } = await spawnSocketCli(binCliPath, cmd)
        const output = stdout + stderr
        expect(output).toContain(
          'Unable to resolve a Socket account organization',
        )
        expect(code).toBeGreaterThan(0)
      },
      { timeout: testTimeout },
    )

    cmdit(
      [
        'fix',
        FLAG_ID,
        'GHSA-xxxx-xxxx-xxxx',
        '.',
        FLAG_CONFIG,
        '{"apiToken":"fake-token"}',
      ],
      'should handle non-existent GHSA IDs gracefully',
      async cmd => {
        const { code, stderr, stdout } = await spawnSocketCli(binCliPath, cmd, {
          cwd: path.join(fixtureBaseDir, 'pnpm/vulnerable-deps'),
        })
        expect(code).toBeGreaterThan(0)
        const output = stdout + stderr
        expect(output.length).toBeGreaterThan(0)
      },
    )

    cmdit(
      [
        'fix',
        FLAG_JSON,
        FLAG_MARKDOWN,
        '.',
        FLAG_CONFIG,
        '{"apiToken":"fake-token"}',
      ],
      'should show clear error when both json and markdown flags are used',
      async cmd => {
        const { code, stderr, stdout } = await spawnSocketCli(binCliPath, cmd, {
          cwd: path.join(fixtureBaseDir, 'pnpm/vulnerable-deps'),
        })
        const output = stdout + stderr
        expect(output).toMatch(/json.*markdown|conflicting|both.*set/i)
        expect(code).toBeGreaterThan(0)
      },
    )

    cmdit(
      ['fix', '--autopilot', FLAG_CONFIG, '{}'],
      'should show helpful error when using autopilot without proper auth',
      async cmd => {
        const { code, stderr, stdout } = await spawnSocketCli(binCliPath, cmd)
        const output = stdout + stderr
        expect(output).toMatch(/api token|authentication|github.*token/i)
        expect(code).toBeGreaterThan(0)
      },
    )

    cmdit(
      [
        'fix',
        FLAG_ID,
        'CVE-1234-invalid',
        '.',
        FLAG_CONFIG,
        '{"apiToken":"fake-token"}',
      ],
      'should handle malformed CVE IDs gracefully',
      async cmd => {
        const { code, stderr, stdout } = await spawnSocketCli(binCliPath, cmd, {
          cwd: path.join(fixtureBaseDir, 'pnpm/vulnerable-deps'),
        })
        expect(code).toBeGreaterThan(0)
        const output = stdout + stderr
        expect(output.length).toBeGreaterThan(0)
      },
    )

    cmdit(
      ['fix', FLAG_HELP, '--autopilot', '--limit', '5', FLAG_CONFIG, '{}'],
      'should prioritize help over other flags',
      async cmd => {
        const { code, stdout } = await spawnSocketCli(binCliPath, cmd)
        expect(stdout).toContain('Fix CVEs in dependencies')
        expect(code).toBe(0)
      },
    )

    cmdit(
      [
        'fix',
        '.',
        FLAG_CONFIG,
        '{"apiToken":"extremely-long-invalid-token-that-exceeds-normal-token-length-and-should-be-handled-gracefully"}',
      ],
      'should handle unusually long tokens gracefully',
      async cmd => {
        const { code, stderr, stdout } = await spawnSocketCli(binCliPath, cmd, {
          cwd: path.join(fixtureBaseDir, 'pnpm/vulnerable-deps'),
        })
        expect(code).toBeGreaterThan(0)
        const output = stdout + stderr
        expect(output.length).toBeGreaterThan(0)
      },
    )

    cmdit(
      [
        'fix',
        FLAG_ID,
        'GHSA-1234-5678-9abc,CVE-2023-1234,pkg:npm/lodash@4.17.20,invalid-format',
        '.',
        FLAG_CONFIG,
        '{"apiToken":"fake-token"}',
      ],
      'should handle mixed valid and invalid vulnerability IDs',
      async cmd => {
        const { code, stderr, stdout } = await spawnSocketCli(binCliPath, cmd, {
          cwd: path.join(fixtureBaseDir, 'pnpm/vulnerable-deps'),
        })
        expect(code).toBeGreaterThan(0)
        const output = stdout + stderr
        expect(output.length).toBeGreaterThan(0)
      },
    )
  })
})<|MERGE_RESOLUTION|>--- conflicted
+++ resolved
@@ -180,12 +180,8 @@
                                     Can be provided as comma separated values or as multiple flags
             --json              Output as JSON
             --limit             The number of fixes to attempt at a time (default 10)
-<<<<<<< HEAD
-            --markdown          Output result as markdown
+            --markdown          Output as Markdown
             --minimum-release-age  Minimum age required for suggested upgrades (e.g., 1h, 2d, 3w).
-=======
-            --markdown          Output as Markdown
->>>>>>> 1cdbaaf2
             --output-file       Path to store upgrades as a JSON file at this path.
             --range-style       Define how dependency version ranges are updated in package.json (default 'preserve').
                                 Available styles:
