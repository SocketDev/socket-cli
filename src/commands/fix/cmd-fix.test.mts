import path from 'node:path'

import { afterAll, afterEach, beforeAll, describe, expect } from 'vitest'

import { logger } from '@socketsecurity/registry/lib/logger'
import { spawn } from '@socketsecurity/registry/lib/spawn'

import constants, {
  FLAG_CONFIG,
  FLAG_DRY_RUN,
  FLAG_HELP,
  FLAG_ID,
  FLAG_JSON,
  FLAG_MARKDOWN,
} from '../../../src/constants.mts'
import { cmdit, spawnSocketCli, testPath } from '../../../test/utils.mts'

const fixtureBaseDir = path.join(testPath, 'fixtures/commands/fix')
const pnpmFixtureDir = path.join(fixtureBaseDir, 'pnpm')

async function revertFixtureChanges() {
  // Reset only the lockfiles that fix command might modify.
  try {
    await spawn('git', ['checkout', 'HEAD', '--', 'monorepo/pnpm-lock.yaml'], {
      cwd: pnpmFixtureDir,
      stdio: 'ignore',
    })
  } catch (e) {
    // Log warning but continue - lockfile might not exist or have no changes.
    logger.warn('Failed to revert lockfile:', e)
  }
  // Clean up any untracked files (node_modules, etc.).
  try {
    await spawn('git', ['clean', '-fd', '.'], {
      cwd: pnpmFixtureDir,
      stdio: 'ignore',
    })
  } catch (e) {
    logger.warn('Failed to clean untracked files:', e)
  }
}

describe('socket fix', async () => {
  const { binCliPath } = constants
  // Increase timeout for CI environments and Windows where operations can be slower.
  const testTimeout = constants.ENV.CI || constants.WIN32 ? 60_000 : 30_000

  beforeAll(async () => {
    // Ensure fixtures are in clean state before tests.
    await revertFixtureChanges()
  })

  afterEach(async () => {
    // Revert all changes after each test using git.
    await revertFixtureChanges()
  })

  afterAll(async () => {
    // Clean up once after all tests.
    await revertFixtureChanges()
  })

  describe('environment variable handling', () => {
    // Note: The warning messages about missing env vars are only shown when:
    // 1. NOT in dry-run mode
    // 2. There are actual vulnerabilities to fix
    // Since these tests use --dry-run, they won't trigger the warnings.
    // The implementation is still correct and will show warnings in real usage.

    cmdit(
      ['fix', FLAG_DRY_RUN, FLAG_CONFIG, '{"apiToken":"fake-token"}'],
      'should not show env var names when all CI env vars are present',
      async cmd => {
        const { code, stderr, stdout } = await spawnSocketCli(binCliPath, cmd, {
          // Don't use fixture dir, use current dir which has git repo.
          env: {
            ...process.env,
            CI: '1',
            SOCKET_CLI_GITHUB_TOKEN: 'fake-github-token',
            SOCKET_CLI_GIT_USER_NAME: 'test-user',
            SOCKET_CLI_GIT_USER_EMAIL: 'test@example.com',
          },
        })

        const output = stdout + stderr
        // When all vars are present, none should be mentioned.
        expect(output).not.toContain('SOCKET_CLI_GITHUB_TOKEN')
        expect(output).not.toContain('SOCKET_CLI_GIT_USER_NAME')
        expect(output).not.toContain('SOCKET_CLI_GIT_USER_EMAIL')
        expect(code).toBe(0)
      },
    )

    cmdit(
      ['fix', FLAG_DRY_RUN, FLAG_CONFIG, '{"apiToken":"fake-token"}'],
      'should not show env var names when CI is not set',
      async cmd => {
        const { code, stderr, stdout } = await spawnSocketCli(binCliPath, cmd, {
          // Don't use fixture dir, use current dir which has git repo.
          env: {
            ...process.env,
            CI: '',
            SOCKET_CLI_GITHUB_TOKEN: '',
            SOCKET_CLI_GIT_USER_NAME: '',
            SOCKET_CLI_GIT_USER_EMAIL: '',
          },
        })

        const output = stdout + stderr
        // When CI is not set, env vars should not be mentioned.
        expect(output).not.toContain('SOCKET_CLI_GITHUB_TOKEN')
        expect(output).not.toContain('SOCKET_CLI_GIT_USER_NAME')
        expect(output).not.toContain('SOCKET_CLI_GIT_USER_EMAIL')
        expect(code).toBe(0)
      },
    )

    cmdit(
      ['fix', FLAG_DRY_RUN, FLAG_CONFIG, '{"apiToken":"fake-token"}'],
      'should not show env var names when CI is not set but some vars are present',
      async cmd => {
        const { code, stderr, stdout } = await spawnSocketCli(binCliPath, cmd, {
          // Don't use fixture dir, use current dir which has git repo.
          env: {
            ...process.env,
            CI: '',
            // Some CI vars present but CI not set.
            SOCKET_CLI_GITHUB_TOKEN: 'fake-token',
            SOCKET_CLI_GIT_USER_NAME: 'test-user',
            SOCKET_CLI_GIT_USER_EMAIL: '',
          },
        })

        const output = stdout + stderr
        // When CI is not set, env vars should not be mentioned regardless of their values.
        expect(output).not.toContain('SOCKET_CLI_GITHUB_TOKEN')
        expect(output).not.toContain('SOCKET_CLI_GIT_USER_NAME')
        expect(output).not.toContain('SOCKET_CLI_GIT_USER_EMAIL')
        expect(code).toBe(0)
      },
    )

    cmdit(
      ['fix', FLAG_HELP, FLAG_CONFIG, '{}'],
      'should show exact env var names in help text',
      async cmd => {
        const { code, stdout } = await spawnSocketCli(binCliPath, cmd)
        // Help text doesn't directly show env vars, but the implementation
        // would show them when actually running the command with missing vars.
        expect(stdout).toContain('Examples')
        expect(code).toBe(0)
      },
    )
  })

  cmdit(
    ['fix', FLAG_HELP, FLAG_CONFIG, '{}'],
    `should support ${FLAG_HELP}`,
    async cmd => {
      const { code, stderr, stdout } = await spawnSocketCli(binCliPath, cmd)
      expect(stdout).toMatchInlineSnapshot(
        `
        "Fix CVEs in dependencies

          Usage
            $ socket fix [options] [CWD=.]

          API Token Requirements
            - Quota: 101 units
            - Permissions: full-scans:create and packages:list

          Options
            --autopilot         Enable auto-merge for pull requests that Socket opens.
                                See GitHub documentation (https://docs.github.com/en/repositories/configuring-branches-and-merges-in-your-repository/configuring-pull-request-merges/managing-auto-merge-for-pull-requests-in-your-repository) for managing auto-merge for pull requests in your repository.
            --id                Provide a list of vulnerability identifiers to compute fixes for:
                                    - GHSA IDs (https://docs.github.com/en/code-security/security-advisories/working-with-global-security-advisories-from-the-github-advisory-database/about-the-github-advisory-database#about-ghsa-ids) (e.g., GHSA-xxxx-xxxx-xxxx)
                                    - CVE IDs (https://cve.mitre.org/cve/identifiers/) (e.g., CVE-2025-1234) - automatically converted to GHSA
                                    - PURLs (https://github.com/package-url/purl-spec) (e.g., pkg:npm/package@1.0.0) - automatically converted to GHSA
                                    Can be provided as comma separated values or as multiple flags
            --json              Output as JSON
            --limit             The number of fixes to attempt at a time (default 10)
            --markdown          Output as Markdown
<<<<<<< HEAD
            --minimum-release-age  Minimum age required for suggested upgrades (e.g., 1h, 2d, 3w).
=======
            --no-apply-fixes    Compute fixes only, do not apply them. Logs what upgrades would be applied. If combined with --output-file, the output file will contain the upgrades that would be applied.
>>>>>>> 328c8661
            --output-file       Path to store upgrades as a JSON file at this path.
            --range-style       Define how dependency version ranges are updated in package.json (default 'preserve').
                                Available styles:
                                  * pin - Use the exact version (e.g. 1.2.3)
                                  * preserve - Retain the existing version range style as-is

          Environment Variables (for CI/PR mode)
            CI                          Set to enable CI mode
            SOCKET_CLI_GITHUB_TOKEN     GitHub token for PR creation (or GITHUB_TOKEN)
            SOCKET_CLI_GIT_USER_NAME    Git username for commits
            SOCKET_CLI_GIT_USER_EMAIL   Git email for commits

          Examples
            $ socket fix
            $ socket fix --id CVE-2021-23337
            $ socket fix ./path/to/project --range-style pin"
      `,
      )
      expect(`\n   ${stderr}`).toMatchInlineSnapshot(`
        "
           _____         _       _        /---------------
          |   __|___ ___| |_ ___| |_      | CLI: <redacted>
          |__   | * |  _| '_| -_|  _|     | token: <redacted>, org: <redacted>
          |_____|___|___|_,_|___|_|.dev   | Command: \`socket fix\`, cwd: <redacted>"
      `)

      expect(code, 'explicit help should exit with code 0').toBe(0)
      expect(stderr, 'banner includes base command').toContain('`socket fix`')
    },
  )

  cmdit(
    ['fix', FLAG_DRY_RUN, FLAG_CONFIG, '{"apiToken":"fakeToken"}'],
    'should require args with just dry-run',
    async cmd => {
      const { code, stderr, stdout } = await spawnSocketCli(binCliPath, cmd)
      expect(`\n   ${stderr}`).toMatchInlineSnapshot(`
        "
           _____         _       _        /---------------
          |   __|___ ___| |_ ___| |_      | CLI: <redacted>
          |__   | * |  _| '_| -_|  _|     | token: <redacted>, org: <redacted>
          |_____|___|___|_,_|___|_|.dev   | Command: \`socket fix\`, cwd: <redacted>"
      `)
      expect(stdout).toMatchInlineSnapshot(`"[DryRun]: Not saving"`)
      expect(code, 'dry-run should exit with code 0 if input ok').toBe(0)
    },
  )

  cmdit(
    [
      'fix',
      FLAG_DRY_RUN,
      '--autopilot',
      FLAG_CONFIG,
      '{"apiToken":"fakeToken"}',
    ],
    'should accept --autopilot flag',
    async cmd => {
      const { code, stdout } = await spawnSocketCli(binCliPath, cmd)
      expect(stdout).toMatchInlineSnapshot(`"[DryRun]: Not saving"`)
      expect(code, 'should exit with code 0').toBe(0)
    },
  )
  cmdit(
    [
      'fix',
      FLAG_DRY_RUN,
      '--auto-merge',
      FLAG_CONFIG,
      '{"apiToken":"fakeToken"}',
    ],
    'should accept --auto-merge alias',
    async cmd => {
      const { code, stdout } = await spawnSocketCli(binCliPath, cmd)
      expect(stdout).toMatchInlineSnapshot(`"[DryRun]: Not saving"`)
      expect(code, 'should exit with code 0').toBe(0)
    },
  )

  cmdit(
    ['fix', FLAG_DRY_RUN, '--test', FLAG_CONFIG, '{"apiToken":"fakeToken"}'],
    'should ignore --test flag',
    async cmd => {
      const { code, stdout } = await spawnSocketCli(binCliPath, cmd)
      expect(stdout).toMatchInlineSnapshot(`"[DryRun]: Not saving"`)
      expect(code, 'should exit with code 0').toBe(0)
    },
  )

  cmdit(
    [
      'fix',
      FLAG_DRY_RUN,
      '--test-script',
      'custom-test',
      FLAG_CONFIG,
      '{"apiToken":"fakeToken"}',
    ],
    'should ignore --test-script flag',
    async cmd => {
      const { code, stdout } = await spawnSocketCli(binCliPath, cmd)
      expect(stdout).toMatchInlineSnapshot(`"[DryRun]: Not saving"`)
      expect(code, 'should exit with code 0').toBe(0)
    },
  )

  cmdit(
    [
      'fix',
      FLAG_DRY_RUN,
      '--limit',
      '5',
      FLAG_CONFIG,
      '{"apiToken":"fakeToken"}',
    ],
    'should accept --limit flag with custom value',
    async cmd => {
      const { code, stdout } = await spawnSocketCli(binCliPath, cmd)
      expect(stdout).toMatchInlineSnapshot(`"[DryRun]: Not saving"`)
      expect(code, 'should exit with code 0').toBe(0)
    },
  )

  cmdit(
    [
      'fix',
      FLAG_DRY_RUN,
      '--min-satisfying',
      FLAG_CONFIG,
      '{"apiToken":"fakeToken"}',
    ],
    'should accept --min-satisfying flag',
    async cmd => {
      const { code, stdout } = await spawnSocketCli(binCliPath, cmd)
      expect(stdout).toMatchInlineSnapshot(`"[DryRun]: Not saving"`)
      expect(code, 'should exit with code 0').toBe(0)
    },
  )

  cmdit(
    [
      'fix',
      '--range-style',
      'invalid-style',
      FLAG_CONFIG,
      '{"apiToken":"fakeToken"}',
    ],
    'should fail with invalid range style',
    async cmd => {
      const { code, stderr, stdout } = await spawnSocketCli(binCliPath, cmd)
      const output = stdout + stderr
      expect(output).toContain('Expecting range style of')
      expect(code, 'should exit with non-zero code').not.toBe(0)
    },
  )

  cmdit(
    [
      'fix',
      FLAG_DRY_RUN,
      '--range-style',
      'pin',
      FLAG_CONFIG,
      '{"apiToken":"fakeToken"}',
    ],
    'should accept range style pin',
    async cmd => {
      const { code, stdout } = await spawnSocketCli(binCliPath, cmd)
      expect(stdout).toMatchInlineSnapshot(`"[DryRun]: Not saving"`)
      expect(code, 'should exit with code 0').toBe(0)
    },
  )

  cmdit(
    [
      'fix',
      FLAG_DRY_RUN,
      '--auto-merge',
      '--test',
      '--limit',
      '3',
      '--range-style',
      'preserve',
      '--min-satisfying',
      FLAG_CONFIG,
      '{"apiToken":"fakeToken"}',
    ],
    'should accept comprehensive flag combination',
    async cmd => {
      const { code, stdout } = await spawnSocketCli(binCliPath, cmd)
      expect(stdout).toMatchInlineSnapshot(`"[DryRun]: Not saving"`)
      expect(code, 'should exit with code 0').toBe(0)
    },
  )

  cmdit(
    [
      'fix',
      path.join(fixtureBaseDir, 'nonexistent'),
      FLAG_CONFIG,
      '{"apiToken":"fake-token"}',
    ],
    'should show helpful error when no package.json found',
    async cmd => {
      const { code, stderr, stdout } = await spawnSocketCli(binCliPath, cmd)
      const output = stdout + stderr
      expect(output).toContain(
        'Unable to resolve a Socket account organization',
      )
      expect(code, 'should exit with non-zero code').not.toBe(0)
    },
  )

  cmdit(
    ['fix', '.', FLAG_CONFIG, '{"apiToken":"fake-token"}'],
    'should handle vulnerable dependencies fixture project',
    async cmd => {
      const { code, stderr, stdout } = await spawnSocketCli(binCliPath, cmd, {
        cwd: path.join(fixtureBaseDir, 'pnpm/vulnerable-deps'),
      })
      const output = stdout + stderr
      expect(output).toContain(
        'Unable to resolve a Socket account organization',
      )
      expect(code, 'should exit with non-zero code').not.toBe(0)
    },
    { timeout: testTimeout },
  )

  cmdit(
    ['fix', '.', FLAG_CONFIG, '{"apiToken":"fake-token"}'],
    'should handle monorepo fixture project',
    async cmd => {
      const { code, stderr, stdout } = await spawnSocketCli(binCliPath, cmd, {
        cwd: path.join(fixtureBaseDir, 'pnpm/monorepo'),
      })
      const output = stdout + stderr
      expect(output).toContain(
        'Unable to resolve a Socket account organization',
      )
      expect(code, 'should exit with non-zero code').not.toBe(0)
    },
    { timeout: testTimeout },
  )

  cmdit(
    [
      'fix',
      FLAG_DRY_RUN,
      '--autopilot',
      '--limit',
      '1',
      FLAG_CONFIG,
      '{"apiToken":"fakeToken"}',
    ],
    'should handle autopilot mode with custom limit',
    async cmd => {
      const { code, stdout } = await spawnSocketCli(binCliPath, cmd)
      expect(stdout).toMatchInlineSnapshot(`"[DryRun]: Not saving"`)
      expect(code, 'should exit with code 0').toBe(0)
    },
  )

  cmdit(
    [
      'fix',
      FLAG_ID,
      'GHSA-35jh-r3h4-6jhm',
      FLAG_CONFIG,
      '{"apiToken":"fake-token"}',
    ],
    'should handle specific GHSA ID for lodash vulnerability',
    async cmd => {
      const { code, stderr, stdout } = await spawnSocketCli(binCliPath, cmd)
      const output = stdout + stderr
      expect(output).toContain(
        'Unable to resolve a Socket account organization',
      )
      expect(code, 'should exit with non-zero code').not.toBe(0)
    },
  )

  cmdit(
    ['fix', '--id', 'CVE-2021-23337', FLAG_CONFIG, '{"apiToken":"fake-token"}'],
    'should handle CVE ID conversion for lodash vulnerability',
    async cmd => {
      const { code, stderr, stdout } = await spawnSocketCli(binCliPath, cmd)
      const output = stdout + stderr
      expect(output).toContain(
        'Unable to resolve a Socket account organization',
      )
      expect(code, 'should exit with non-zero code').not.toBe(0)
    },
  )

  cmdit(
    ['fix', '--limit', '1', FLAG_CONFIG, '{"apiToken":"fake-token"}'],
    'should respect fix limit parameter',
    async cmd => {
      const { code, stderr, stdout } = await spawnSocketCli(binCliPath, cmd)
      const output = stdout + stderr
      expect(output).toContain(
        'Unable to resolve a Socket account organization',
      )
      expect(code, 'should exit with non-zero code').not.toBe(0)
    },
  )

  cmdit(
    [
      'fix',
      '--range-style',
      'preserve',
      '--autopilot',
      FLAG_CONFIG,
      '{"apiToken":"fake-token"}',
    ],
    'should handle autopilot mode with preserve range style',
    async cmd => {
      const { code, stderr, stdout } = await spawnSocketCli(binCliPath, cmd)
      const output = stdout + stderr
      expect(output).toContain(
        'Unable to resolve a Socket account organization',
      )
      expect(code, 'should exit with non-zero code').not.toBe(0)
    },
  )

  cmdit(
    ['fix', '--range-style', 'pin', FLAG_CONFIG, '{"apiToken":"fake-token"}'],
    'should handle pin range style for exact versions',
    async cmd => {
      const { code, stderr, stdout } = await spawnSocketCli(binCliPath, cmd)
      const output = stdout + stderr
      expect(output).toContain(
        'Unable to resolve a Socket account organization',
      )
      expect(code, 'should exit with non-zero code').not.toBe(0)
    },
  )

  cmdit(
    ['fix', '--json', FLAG_CONFIG, '{"apiToken":"fake-token"}'],
    'should output results in JSON format',
    async cmd => {
      const { code, stderr, stdout } = await spawnSocketCli(binCliPath, cmd)
      const output = stdout + stderr
      expect(output).toContain(
        'Unable to resolve a Socket account organization',
      )
      expect(code, 'should exit with non-zero code').not.toBe(0)
    },
  )

  cmdit(
    ['fix', '--markdown', FLAG_CONFIG, '{"apiToken":"fake-token"}'],
    'should output results in markdown format',
    async cmd => {
      const { code, stderr, stdout } = await spawnSocketCli(binCliPath, cmd)
      const output = stdout + stderr
      expect(output).toContain(
        'Unable to resolve a Socket account organization',
      )
      expect(code, 'should exit with non-zero code').not.toBe(0)
    },
  )

  describe('vulnerability identification', () => {
    cmdit(
      [
        'fix',
        FLAG_ID,
        'pkg:npm/lodash@4.17.20',
        '.',
        FLAG_CONFIG,
        '{"apiToken":"fake-token"}',
      ],
      'should handle PURL-based vulnerability identification',
      async cmd => {
        const { code, stderr, stdout } = await spawnSocketCli(binCliPath, cmd, {
          cwd: path.join(fixtureBaseDir, 'pnpm/vulnerable-deps'),
        })
        const output = stdout + stderr
        expect(output).toContain(
          'Unable to resolve a Socket account organization',
        )
        expect(code, 'should exit with non-zero code').not.toBe(0)
      },
    )

    cmdit(
      [
        'fix',
        FLAG_ID,
        'GHSA-35jh-r3h4-6jhm,CVE-2021-23337',
        '.',
        FLAG_CONFIG,
        '{"apiToken":"fake-token"}',
      ],
      'should handle multiple vulnerability IDs in comma-separated format',
      async cmd => {
        const { code, stderr, stdout } = await spawnSocketCli(binCliPath, cmd, {
          cwd: path.join(fixtureBaseDir, 'pnpm/vulnerable-deps'),
        })
        const output = stdout + stderr
        expect(output).toContain(
          'Unable to resolve a Socket account organization',
        )
        expect(code, 'should exit with non-zero code').not.toBe(0)
      },
    )

    cmdit(
      [
        'fix',
        FLAG_ID,
        'GHSA-35jh-r3h4-6jhm',
        FLAG_ID,
        'CVE-2021-23337',
        '.',
        FLAG_CONFIG,
        '{"apiToken":"fake-token"}',
      ],
      'should handle multiple vulnerability IDs as separate flags',
      async cmd => {
        const { code, stderr, stdout } = await spawnSocketCli(binCliPath, cmd, {
          cwd: path.join(fixtureBaseDir, 'pnpm/vulnerable-deps'),
        })
        const output = stdout + stderr
        expect(output).toContain(
          'Unable to resolve a Socket account organization',
        )
        expect(code, 'should exit with non-zero code').not.toBe(0)
      },
    )
  })

  describe('autopilot mode', () => {
    cmdit(
      [
        'fix',
        '--limit',
        '1',
        '--autopilot',
        FLAG_JSON,
        '.',
        FLAG_CONFIG,
        '{"apiToken":"fake-token"}',
      ],
      'should handle autopilot mode with JSON output and custom limit',
      async cmd => {
        const { code, stderr, stdout } = await spawnSocketCli(binCliPath, cmd, {
          cwd: path.join(fixtureBaseDir, 'pnpm/vulnerable-deps'),
        })
        const output = stdout + stderr
        expect(output).toContain(
          'Unable to resolve a Socket account organization',
        )
        expect(code, 'should exit with non-zero code').not.toBe(0)
      },
    )
  })

  describe('output format handling', () => {
    cmdit(
      [
        'fix',
        '--range-style',
        'pin',
        FLAG_MARKDOWN,
        '.',
        FLAG_CONFIG,
        '{"apiToken":"fake-token"}',
      ],
      'should handle monorepo with pin style and markdown output',
      async cmd => {
        const { code, stderr, stdout } = await spawnSocketCli(binCliPath, cmd, {
          cwd: path.join(fixtureBaseDir, 'pnpm/monorepo'),
        })
        const output = stdout + stderr
        expect(output).toContain(
          'Unable to resolve a Socket account organization',
        )
        expect(code, 'should exit with non-zero code').not.toBe(0)
      },
    )
  })

  describe('error handling and usability tests', () => {
    cmdit(
      [
        'fix',
        '/nonexistent/directory',
        FLAG_CONFIG,
        '{"apiToken":"fake-token"}',
      ],
      'should show clear error for non-existent project directory',
      async cmd => {
        const { code, stderr, stdout } = await spawnSocketCli(binCliPath, cmd)
        const output = stdout + stderr
        expect(output).toContain(
          'Unable to resolve a Socket account organization',
        )
        expect(code).toBeGreaterThan(0)
      },
    )

    cmdit(
      ['fix', FLAG_CONFIG, '{}'],
      'should show clear error when API token is missing',
      async cmd => {
        const { code, stderr, stdout } = await spawnSocketCli(binCliPath, cmd)
        const output = stdout + stderr
        expect(output).toMatch(/api token|authentication|token/i)
        expect(code).toBeGreaterThan(0)
      },
    )

    cmdit(
      [
        'fix',
        FLAG_ID,
        'invalid-id-format',
        FLAG_CONFIG,
        '{"apiToken":"fake-token"}',
      ],
      'should handle invalid vulnerability ID formats gracefully',
      async cmd => {
        const { code, stderr, stdout } = await spawnSocketCli(binCliPath, cmd)
        const output = stdout + stderr
        expect(code).toBeGreaterThan(0)
        expect(output.length).toBeGreaterThan(0)
      },
    )

    cmdit(
      [
        'fix',
        '--limit',
        'not-a-number',
        FLAG_CONFIG,
        '{"apiToken":"fake-token"}',
      ],
      'should show clear error for invalid limit parameter',
      async cmd => {
        const { code, stderr, stdout } = await spawnSocketCli(binCliPath, cmd)
        const output = stdout + stderr
        expect(output).toContain(
          'Unable to resolve a Socket account organization',
        )
        expect(code).toBeGreaterThan(0)
      },
      { timeout: testTimeout },
    )

    cmdit(
      ['fix', '--limit', '-5', FLAG_CONFIG, '{"apiToken":"fake-token"}'],
      'should show clear error for negative limit',
      async cmd => {
        const { code, stderr, stdout } = await spawnSocketCli(binCliPath, cmd)
        const output = stdout + stderr
        expect(output).toContain(
          'Unable to resolve a Socket account organization',
        )
        expect(code).toBeGreaterThan(0)
      },
      { timeout: testTimeout },
    )

    cmdit(
      [
        'fix',
        FLAG_ID,
        'GHSA-xxxx-xxxx-xxxx',
        '.',
        FLAG_CONFIG,
        '{"apiToken":"fake-token"}',
      ],
      'should handle non-existent GHSA IDs gracefully',
      async cmd => {
        const { code, stderr, stdout } = await spawnSocketCli(binCliPath, cmd, {
          cwd: path.join(fixtureBaseDir, 'pnpm/vulnerable-deps'),
        })
        expect(code).toBeGreaterThan(0)
        const output = stdout + stderr
        expect(output.length).toBeGreaterThan(0)
      },
    )

    cmdit(
      [
        'fix',
        FLAG_JSON,
        FLAG_MARKDOWN,
        '.',
        FLAG_CONFIG,
        '{"apiToken":"fake-token"}',
      ],
      'should show clear error when both json and markdown flags are used',
      async cmd => {
        const { code, stderr, stdout } = await spawnSocketCli(binCliPath, cmd, {
          cwd: path.join(fixtureBaseDir, 'pnpm/vulnerable-deps'),
        })
        const output = stdout + stderr
        expect(output).toMatch(/json.*markdown|conflicting|both.*set/i)
        expect(code).toBeGreaterThan(0)
      },
    )

    cmdit(
      ['fix', '--autopilot', FLAG_CONFIG, '{}'],
      'should show helpful error when using autopilot without proper auth',
      async cmd => {
        const { code, stderr, stdout } = await spawnSocketCli(binCliPath, cmd)
        const output = stdout + stderr
        expect(output).toMatch(/api token|authentication|github.*token/i)
        expect(code).toBeGreaterThan(0)
      },
    )

    cmdit(
      [
        'fix',
        FLAG_ID,
        'CVE-1234-invalid',
        '.',
        FLAG_CONFIG,
        '{"apiToken":"fake-token"}',
      ],
      'should handle malformed CVE IDs gracefully',
      async cmd => {
        const { code, stderr, stdout } = await spawnSocketCli(binCliPath, cmd, {
          cwd: path.join(fixtureBaseDir, 'pnpm/vulnerable-deps'),
        })
        expect(code).toBeGreaterThan(0)
        const output = stdout + stderr
        expect(output.length).toBeGreaterThan(0)
      },
    )

    cmdit(
      ['fix', FLAG_HELP, '--autopilot', '--limit', '5', FLAG_CONFIG, '{}'],
      'should prioritize help over other flags',
      async cmd => {
        const { code, stdout } = await spawnSocketCli(binCliPath, cmd)
        expect(stdout).toContain('Fix CVEs in dependencies')
        expect(code).toBe(0)
      },
    )

    cmdit(
      [
        'fix',
        '.',
        FLAG_CONFIG,
        '{"apiToken":"extremely-long-invalid-token-that-exceeds-normal-token-length-and-should-be-handled-gracefully"}',
      ],
      'should handle unusually long tokens gracefully',
      async cmd => {
        const { code, stderr, stdout } = await spawnSocketCli(binCliPath, cmd, {
          cwd: path.join(fixtureBaseDir, 'pnpm/vulnerable-deps'),
        })
        expect(code).toBeGreaterThan(0)
        const output = stdout + stderr
        expect(output.length).toBeGreaterThan(0)
      },
    )

    cmdit(
      [
        'fix',
        FLAG_ID,
        'GHSA-1234-5678-9abc,CVE-2023-1234,pkg:npm/lodash@4.17.20,invalid-format',
        '.',
        FLAG_CONFIG,
        '{"apiToken":"fake-token"}',
      ],
      'should handle mixed valid and invalid vulnerability IDs',
      async cmd => {
        const { code, stderr, stdout } = await spawnSocketCli(binCliPath, cmd, {
          cwd: path.join(fixtureBaseDir, 'pnpm/vulnerable-deps'),
        })
        expect(code).toBeGreaterThan(0)
        const output = stdout + stderr
        expect(output.length).toBeGreaterThan(0)
      },
    )
  })
})<|MERGE_RESOLUTION|>--- conflicted
+++ resolved
@@ -180,11 +180,7 @@
             --json              Output as JSON
             --limit             The number of fixes to attempt at a time (default 10)
             --markdown          Output as Markdown
-<<<<<<< HEAD
             --minimum-release-age  Minimum age required for suggested upgrades (e.g., 1h, 2d, 3w).
-=======
-            --no-apply-fixes    Compute fixes only, do not apply them. Logs what upgrades would be applied. If combined with --output-file, the output file will contain the upgrades that would be applied.
->>>>>>> 328c8661
             --output-file       Path to store upgrades as a JSON file at this path.
             --range-style       Define how dependency version ranges are updated in package.json (default 'preserve').
                                 Available styles:
