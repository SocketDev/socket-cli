--- conflicted
+++ resolved
@@ -179,12 +179,8 @@
                                     Can be provided as comma separated values or as multiple flags
             --json              Output as JSON
             --limit             The number of fixes to attempt at a time (default 10)
-<<<<<<< HEAD
-            --markdown          Output result as markdown
+            --markdown          Output as markdown
             --no-apply-fixes    Compute fixes only, do not apply them. Logs what upgrades would be applied. If combined with --output-file, the output file will contain the upgrades that would be applied.
-=======
-            --markdown          Output as Markdown
->>>>>>> 1cdbaaf2
             --output-file       Path to store upgrades as a JSON file at this path.
             --range-style       Define how dependency version ranges are updated in package.json (default 'preserve').
                                 Available styles:
