--- conflicted
+++ resolved
@@ -121,14 +121,9 @@
   spinner,
   unknownFlags,
 }: HandleFixConfig) {
-<<<<<<< HEAD
   debug(`Starting fix command for ${orgSlug}`)
   debugDir({
-=======
-  debugFn('notice', `Starting fix command for ${orgSlug}`)
-  debugDir('inspect', {
     applyFixes,
->>>>>>> 33038114
     autopilot,
     cwd,
     disableMajorUpdates,
