--- conflicted
+++ resolved
@@ -1,16 +1,7 @@
 import { logger } from '@socketsecurity/registry/lib/logger'
 
-<<<<<<< HEAD
-import constants from '../../constants.mts'
-import {
-  handleFailedApiResponse,
-  tmpHandleApiCall as oldHandleApiCall
-} from '../../utils/api.mts'
+import { handleApiCall } from '../../utils/api.mts'
 import { setupSdk } from '../../utils/sdk.mts'
-=======
-import { handleApiCall } from '../../utils/api.mts'
-import { getPublicToken, setupSdk } from '../../utils/sdk.mts'
->>>>>>> 4850293e
 
 import type { CResult } from '../../types.mts'
 import type { SocketSdkReturnType } from '@socketsecurity/sdk'
