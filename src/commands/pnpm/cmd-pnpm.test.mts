import { existsSync, promises as fs } from 'node:fs'
import { tmpdir } from 'node:os'
import path from 'node:path'

import trash from 'trash'
import { describe, expect, it } from 'vitest'

import { spawn } from '@socketsecurity/registry/lib/spawn'

import constants, {
  FLAG_CONFIG,
  FLAG_DRY_RUN,
  FLAG_HELP,
  FLAG_SILENT,
  PNPM,
} from '../../../src/constants.mts'
import { cmdit, spawnSocketCli } from '../../../test/utils.mts'

// TODO: Revisit after socket-registry dep is updated.
describe.skip('socket pnpm', async () => {
  const { binCliPath } = constants

  cmdit(
    [PNPM, FLAG_HELP, FLAG_CONFIG, '{}'],
    `should support ${FLAG_HELP}`,
    async cmd => {
      const { code, stderr, stdout } = await spawnSocketCli(binCliPath, cmd)
      expect(stdout).toMatchInlineSnapshot(
        `
        "Run pnpm with the Socket wrapper

          Usage
            $ socket pnpm ...

          API Token Requirements
            (none)

          Note: Everything after "pnpm" is passed to the pnpm command.
                Only the \`--dry-run\` and \`--help\` flags are caught here.

          Use \`socket wrapper on\` to alias this command as \`pnpm\`.

          Examples
            $ socket pnpm
            $ socket pnpm install
            $ socket pnpm add package-name
            $ socket pnpm dlx package-name"
      `,
      )
      expect(`\n   ${stderr}`).toMatchInlineSnapshot(`
        "
           _____         _       _        /---------------
          |   __|___ ___| |_ ___| |_      | Socket.dev CLI ver <redacted>
          |__   | * |  _| '_| -_|  _|     | Node: <redacted>, API token: <redacted>, org: <redacted>
          |_____|___|___|_,_|___|_|.dev   | Command: \`socket pnpm\`, cwd: <redacted>"
      `)

      expect(code, 'explicit help should exit with code 0').toBe(0)
      expect(stderr, 'banner includes base command').toContain('`socket pnpm`')
    },
  )

  cmdit(
    [PNPM, FLAG_DRY_RUN, FLAG_CONFIG, '{"apiToken":"fakeToken"}'],
    'should require args with just dry-run',
    async cmd => {
      const { code, stderr, stdout } = await spawnSocketCli(binCliPath, cmd, {
        timeout: 30_000,
      })

      expect(stdout).toMatchInlineSnapshot('"[DryRun]: Bailing now"')
      expect(stderr).toContain('Socket.dev CLI')
      expect(code, 'dry-run without args should exit with code 0').toBe(0)
    },
  )

  cmdit(
    [
      'pnpm',
      'add',
      'lodash',
      FLAG_DRY_RUN,
      FLAG_CONFIG,
      '{"apiToken":"fakeToken"}',
    ],
    'should handle add with --dry-run flag',
    async cmd => {
      const { code, stdout } = await spawnSocketCli(binCliPath, cmd, {
        timeout: 30_000,
      })

      expect(stdout).toMatchInlineSnapshot('"[DryRun]: Bailing now"')
      expect(code, 'dry-run add should exit with code 0').toBe(0)
    },
  )

  cmdit(
    [PNPM, 'install', FLAG_DRY_RUN, FLAG_CONFIG, '{"apiToken":"fakeToken"}'],
    'should handle install with --dry-run flag',
    async cmd => {
      const { code } = await spawnSocketCli(binCliPath, cmd, {
        timeout: 30_000,
      })

      expect(code, 'dry-run install should exit with code 0').toBe(0)
    },
  )

  cmdit(
    [
      'pnpm',
      'add',
      '@types/node@^20.0.0',
      FLAG_DRY_RUN,
      FLAG_CONFIG,
      '{"apiToken":"fakeToken"}',
    ],
    'should handle scoped packages with version',
    async cmd => {
      const { code, stdout } = await spawnSocketCli(binCliPath, cmd, {
        timeout: 30_000,
      })

      expect(stdout).toMatchInlineSnapshot('"[DryRun]: Bailing now"')
      expect(code, 'dry-run add scoped package should exit with code 0').toBe(0)
    },
  )

  cmdit(
    [
      'pnpm',
      'dlx',
      FLAG_SILENT,
      'cowsay@^1.6.0',
      'hello',
      FLAG_DRY_RUN,
      FLAG_CONFIG,
      '{"apiToken":"fakeToken"}',
    ],
    'should handle dlx with version',
    async cmd => {
      const { code } = await spawnSocketCli(binCliPath, cmd, {
        timeout: 30_000,
      })

      expect(code, 'dry-run dlx should exit with code 0').toBe(0)
    },
  )

<<<<<<< HEAD
=======
  cmdit(
    [
      'pnpm',
      'exec',
      '-c',
      '{"issueRules":{"malware":true}}',
      'cowsay@^1.6.0',
      'hello',
      FLAG_DRY_RUN,
      FLAG_CONFIG,
      '{"apiToken":"fakeToken"}',
    ],
    'should handle exec with -c flag and issueRules for malware',
    async cmd => {
      const { code, stdout } = await spawnSocketCli(binCliPath, cmd, {
        timeout: 30_000,
      })

      expect(stdout).toMatchInlineSnapshot('"[DryRun]: Bailing now"')
      expect(code, 'dry-run exec with -c should exit with code 0').toBe(0)
    },
  )

  cmdit(
    [
      'pnpm',
      'exec',
      FLAG_CONFIG,
      '{"issueRules":{"malware":true}}',
      'cowsay@^1.6.0',
      'hello',
      FLAG_DRY_RUN,
      FLAG_CONFIG,
      '{"apiToken":"fakeToken"}',
    ],
    'should handle exec with --config flag and issueRules for malware',
    async cmd => {
      const { code, stdout } = await spawnSocketCli(binCliPath, cmd, {
        timeout: 30_000,
      })

      expect(stdout).toMatchInlineSnapshot('"[DryRun]: Bailing now"')
      expect(code, 'dry-run exec with --config should exit with code 0').toBe(0)
    },
  )

  cmdit(
    [
      'pnpm',
      'exec',
      '-c',
      '{"issueRules":{"malware":true,"gptMalware":true}}',
      'cowsay@^1.6.0',
      'hello',
      FLAG_DRY_RUN,
      FLAG_CONFIG,
      '{"apiToken":"fakeToken"}',
    ],
    'should handle exec with -c flag and multiple issueRules (malware and gptMalware)',
    async cmd => {
      const { code, stdout } = await spawnSocketCli(binCliPath, cmd, {
        timeout: 30_000,
      })

      expect(stdout).toMatchInlineSnapshot('"[DryRun]: Bailing now"')
      expect(
        code,
        'dry-run exec with multiple issueRules should exit with code 0',
      ).toBe(0)
    },
  )

  cmdit(
    [
      'pnpm',
      'exec',
      FLAG_CONFIG,
      '{"issueRules":{"malware":true,"gptMalware":true}}',
      'cowsay@^1.6.0',
      'hello',
      FLAG_DRY_RUN,
      FLAG_CONFIG,
      '{"apiToken":"fakeToken"}',
    ],
    'should handle exec with --config flag and multiple issueRules (malware and gptMalware)',
    async cmd => {
      const { code, stdout } = await spawnSocketCli(binCliPath, cmd, {
        timeout: 30_000,
      })

      expect(stdout).toMatchInlineSnapshot('"[DryRun]: Bailing now"')
      expect(
        code,
        'dry-run exec with --config and multiple issueRules should exit with code 0',
      ).toBe(0)
    },
  )

  cmdit(
    [
      'pnpm',
      'install',
      '-c',
      '{"issueRules":{"malware":true}}',
      FLAG_DRY_RUN,
      FLAG_CONFIG,
      '{"apiToken":"fakeToken"}',
    ],
    'should handle install with -c flag and issueRules for malware',
    async cmd => {
      const { code, stdout } = await spawnSocketCli(binCliPath, cmd, {
        timeout: 30_000,
      })

      expect(stdout).toMatchInlineSnapshot('"[DryRun]: Bailing now"')
      expect(code, 'dry-run install with -c should exit with code 0').toBe(0)
    },
  )

  cmdit(
    [
      'pnpm',
      'install',
      FLAG_CONFIG,
      '{"issueRules":{"malware":true}}',
      FLAG_DRY_RUN,
      FLAG_CONFIG,
      '{"apiToken":"fakeToken"}',
    ],
    'should handle install with --config flag and issueRules for malware',
    async cmd => {
      const { code, stdout } = await spawnSocketCli(binCliPath, cmd, {
        timeout: 30_000,
      })

      expect(stdout).toMatchInlineSnapshot('"[DryRun]: Bailing now"')
      expect(
        code,
        'dry-run install with --config should exit with code 0',
      ).toBe(0)
    },
  )

  cmdit(
    [
      'pnpm',
      'install',
      '-c',
      '{"issueRules":{"malware":true,"gptMalware":true}}',
      FLAG_DRY_RUN,
      FLAG_CONFIG,
      '{"apiToken":"fakeToken"}',
    ],
    'should handle install with -c flag and multiple issueRules (malware and gptMalware)',
    async cmd => {
      const { code, stdout } = await spawnSocketCli(binCliPath, cmd, {
        timeout: 30_000,
      })

      expect(stdout).toMatchInlineSnapshot('"[DryRun]: Bailing now"')
      expect(
        code,
        'dry-run install with multiple issueRules should exit with code 0',
      ).toBe(0)
    },
  )

  cmdit(
    [
      'pnpm',
      'install',
      FLAG_CONFIG,
      '{"issueRules":{"malware":true,"gptMalware":true}}',
      FLAG_DRY_RUN,
      FLAG_CONFIG,
      '{"apiToken":"fakeToken"}',
    ],
    'should handle install with --config flag and multiple issueRules (malware and gptMalware)',
    async cmd => {
      const { code, stdout } = await spawnSocketCli(binCliPath, cmd, {
        timeout: 30_000,
      })

      expect(stdout).toMatchInlineSnapshot('"[DryRun]: Bailing now"')
      expect(
        code,
        'dry-run install with --config and multiple issueRules should exit with code 0',
      ).toBe(0)
    },
  )

>>>>>>> 7f960637
  it.skip(
    'should work when invoked via pnpm dlx',
    { timeout: 90_000 },
    async () => {
      // Create a temporary directory for testing.
      const tmpDir = path.join(tmpdir(), `pnpm-dlx-test-${Date.now()}`)
      await fs.mkdir(tmpDir, { recursive: true })

      try {
        // Create a minimal package.json.
        await fs.writeFile(
          path.join(tmpDir, 'package.json'),
          JSON.stringify({ name: 'test-pnpm-dlx', version: '1.0.0' }),
        )

        // Run socket pnpm via pnpm dlx.
        const { code, stderr, stdout } = await spawn(
          'pnpm',
          [
            'dlx',
            '@socketsecurity/cli@latest',
            'pnpm',
            'install',
<<<<<<< HEAD
            '--config',
=======
            FLAG_CONFIG,
>>>>>>> 7f960637
            '{"apiToken":"fakeToken"}',
          ],
          {
            cwd: tmpDir,
            env: {
              ...process.env,
              SOCKET_CLI_ACCEPT_RISKS: '1',
            },
            timeout: 60_000,
          },
        )

        // Check that the command succeeded.
        expect(code, 'pnpm dlx socket pnpm should exit with code 0').toBe(0)

        // Verify pnpm-lock.yaml was created.
        const lockfilePath = path.join(tmpDir, 'pnpm-lock.yaml')
        expect(
          existsSync(lockfilePath),
          'pnpm-lock.yaml should be created',
        ).toBe(true)
      } finally {
        // Clean up the temporary directory.
<<<<<<< HEAD
        await fs.rm(tmpDir, { recursive: true, force: true })
=======
        await trash(tmpDir)
>>>>>>> 7f960637
      }
    },
  )
})<|MERGE_RESOLUTION|>--- conflicted
+++ resolved
@@ -1,7 +1,6 @@
 import { existsSync, promises as fs } from 'node:fs'
 import { tmpdir } from 'node:os'
 import path from 'node:path'
-
 import trash from 'trash'
 import { describe, expect, it } from 'vitest'
 
@@ -147,8 +146,6 @@
     },
   )
 
-<<<<<<< HEAD
-=======
   cmdit(
     [
       'pnpm',
@@ -340,7 +337,6 @@
     },
   )
 
->>>>>>> 7f960637
   it.skip(
     'should work when invoked via pnpm dlx',
     { timeout: 90_000 },
@@ -364,11 +360,7 @@
             '@socketsecurity/cli@latest',
             'pnpm',
             'install',
-<<<<<<< HEAD
-            '--config',
-=======
             FLAG_CONFIG,
->>>>>>> 7f960637
             '{"apiToken":"fakeToken"}',
           ],
           {
@@ -392,11 +384,7 @@
         ).toBe(true)
       } finally {
         // Clean up the temporary directory.
-<<<<<<< HEAD
-        await fs.rm(tmpDir, { recursive: true, force: true })
-=======
         await trash(tmpDir)
->>>>>>> 7f960637
       }
     },
   )
