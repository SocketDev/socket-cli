--- conflicted
+++ resolved
@@ -1,15 +1,6 @@
-import { existsSync, promises as fs } from 'node:fs'
+import { existsSync } from 'node:fs'
 import path from 'node:path'
-
-import {
-  afterAll,
-  afterEach,
-  beforeAll,
-  beforeEach,
-  describe,
-  expect,
-  it,
-} from 'vitest'
+import { afterEach, beforeEach, describe, expect, it } from 'vitest'
 
 import { readPackageJson } from '@socketsecurity/registry/lib/packages'
 import { spawnSync } from '@socketsecurity/registry/lib/spawn'
@@ -37,11 +28,7 @@
 
       beforeEach(async () => {
         // Ensure pnpm v8 is installed in the fixture
-<<<<<<< HEAD
-        spawnSync('npm', ['install', '--silent'], {
-=======
         spawnSync('npm', ['install', FLAG_SILENT], {
->>>>>>> 7f960637
           cwd: pnpm8FixtureDir,
           stdio: 'ignore',
         })
@@ -79,11 +66,7 @@
 
           const { code, stderr, stdout } = await spawnSocketCli(
             binCliPath,
-<<<<<<< HEAD
-            ['optimize', pnpm8FixtureDir, '--config', '{}'],
-=======
             ['optimize', pnpm8FixtureDir, FLAG_CONFIG, '{}'],
->>>>>>> 7f960637
             {
               cwd: pnpm8FixtureDir,
               env: {
@@ -121,11 +104,7 @@
 
           const { code, stderr, stdout } = await spawnSocketCli(
             binCliPath,
-<<<<<<< HEAD
-            ['optimize', pnpm8FixtureDir, '--prod', '--config', '{}'],
-=======
             ['optimize', pnpm8FixtureDir, '--prod', FLAG_CONFIG, '{}'],
->>>>>>> 7f960637
             {
               cwd: pnpm8FixtureDir,
               env: {
@@ -153,11 +132,7 @@
 
       beforeEach(async () => {
         // Ensure pnpm v9 is installed in the fixture
-<<<<<<< HEAD
-        spawnSync('npm', ['install', '--silent'], {
-=======
         spawnSync('npm', ['install', FLAG_SILENT], {
->>>>>>> 7f960637
           cwd: pnpm9FixtureDir,
           stdio: 'ignore',
         })
@@ -195,11 +170,7 @@
 
           const { code, stderr, stdout } = await spawnSocketCli(
             binCliPath,
-<<<<<<< HEAD
-            ['optimize', pnpm9FixtureDir, '--config', '{}'],
-=======
             ['optimize', pnpm9FixtureDir, FLAG_CONFIG, '{}'],
->>>>>>> 7f960637
             {
               cwd: pnpm9FixtureDir,
               env: {
@@ -237,11 +208,7 @@
 
           const { code, stderr, stdout } = await spawnSocketCli(
             binCliPath,
-<<<<<<< HEAD
-            ['optimize', pnpm9FixtureDir, '--pin', '--config', '{}'],
-=======
             ['optimize', pnpm9FixtureDir, '--pin', FLAG_CONFIG, '{}'],
->>>>>>> 7f960637
             {
               cwd: pnpm9FixtureDir,
               env: {
