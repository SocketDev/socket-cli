--- conflicted
+++ resolved
@@ -3,16 +3,14 @@
 All notable changes to this project will be documented in this file.
 
 The format is based on [Keep a Changelog](https://keepachangelog.com/en/1.1.0/).
-
-<<<<<<< HEAD
-## [1.1.17](https://github.com/SocketDev/socket-cli/releases/tag/v1.1.16) - 2025-09-18
-
-### Changed
-- Rename `--only-compute` flag to `--dont-apply-fixejs` for `socket fix`, but keep old flag as an alias.
+## [1.1.22](https://github.com/SocketDev/socket-cli/releases/tag/v1.1.22) - 2025-09-20
+
+### Changed
+- Rename `--only-compute` flag to `--dont-apply-fixes` for `socket fix`, but keep old flag as an alias.
 
 ### Fixed
 - Sanitize extracted git repository names to be compatible with the Socket API.
-=======
+
 ## [1.1.21](https://github.com/SocketDev/socket-cli/releases/tag/v1.1.22) - 2025-09-20
 
 ### Added
@@ -47,7 +45,6 @@
 
 ### Fixed
 - Enhanced Windows compatibility for package manager operations
->>>>>>> 7f960637
 
 ## [1.1.16](https://github.com/SocketDev/socket-cli/releases/tag/v1.1.16) - 2025-09-16
 
