--- conflicted
+++ resolved
@@ -166,12 +166,8 @@
       packagePaths,
       reachabilityOptions: reach,
       repoName,
-<<<<<<< HEAD
-      spinner,
+      spinner: spinner ?? undefined,
       target: targets[0]!,
-=======
-      spinner: spinner ?? undefined,
->>>>>>> 4a840726
     })
 
     spinner?.stop()
