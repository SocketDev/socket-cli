--- conflicted
+++ resolved
@@ -43,11 +43,8 @@
   SOCKET_CLI_SENTRY_BUILD,
   SOCKET_CLI_VERSION_HASH,
   VENDOR,
-<<<<<<< HEAD
   VITEST,
-=======
   WITH_SENTRY,
->>>>>>> bbb426ce
   depStatsPath,
   rootDistPath,
   rootPackageLockPath,
