--- conflicted
+++ resolved
@@ -34,18 +34,11 @@
   NPM_INJECTION,
   REQUIRE,
   ROLLUP_EXTERNAL_SUFFIX,
-<<<<<<< HEAD
-  SOCKET_IS_LEGACY_BUILD,
-  SOCKET_IS_PUBLISHED_BUILD,
-  SOCKET_IS_SENTRY_BUILD,
-=======
   SHADOW_BIN,
   SOCKET_CLI_LEGACY_BUILD,
   SOCKET_CLI_PUBLISHED_BUILD,
   SOCKET_CLI_SENTRY_BUILD,
   SOCKET_CLI_VERSION_HASH,
-  TAP,
->>>>>>> 16daba16
   VENDOR,
   VITEST,
   depStatsPath,
@@ -357,29 +350,6 @@
       replacePlugin({
         delimiters: ['(?<![\'"])\\b', '(?![\'"])'],
         preventAssignment: true,
-<<<<<<< HEAD
-        values: {
-          "process.env['SOCKET_CLI_VERSION']"() {
-            return JSON.stringify(getSocketVersionHash())
-          },
-          "process.env['SOCKET_IS_LEGACY_BUILD']": JSON.stringify(
-            // Lazily access constants.ENV[SOCKET_IS_LEGACY_BUILD].
-            !!constants.ENV[SOCKET_IS_LEGACY_BUILD]
-          ),
-          "process.env['SOCKET_IS_PUBLISHED_BUILD']": JSON.stringify(
-            // Lazily access constants.ENV[SOCKET_IS_PUBLISHED_BUILD].
-            !!constants.ENV[SOCKET_IS_PUBLISHED_BUILD]
-          ),
-          "process.env['SOCKET_IS_SENTRY_BUILD']": JSON.stringify(
-            // Lazily access constants.ENV[SOCKET_IS_SENTRY_BUILD].
-            !!constants.ENV[SOCKET_IS_SENTRY_BUILD]
-          ),
-          "process.env['VITEST']": JSON.stringify(
-            // Lazily access constants.ENV[VITEST].
-            !!constants.ENV[VITEST]
-          )
-        }
-=======
         values: [
           [
             SOCKET_CLI_VERSION_HASH,
@@ -410,10 +380,10 @@
               )
           ],
           [
-            TAP,
+            VITEST,
             () =>
-              // Lazily access constants.ENV[TAP].
-              !!constants.ENV[TAP]
+              // Lazily access constants.ENV[VITEST].
+              !!constants.ENV[VITEST]
           ]
         ].reduce((obj, { 0: name, 1: value }) => {
           obj[`process.env.${name}`] = value
@@ -421,7 +391,6 @@
           obj[`process.env[${name}]`] = value
           return obj
         }, {})
->>>>>>> 16daba16
       }),
       {
         async generateBundle(_options, bundle) {
