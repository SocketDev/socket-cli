import assert from 'node:assert'
import { spawnSync } from 'node:child_process'
import { randomUUID } from 'node:crypto'
import { existsSync, promises as fs } from 'node:fs'
import path from 'node:path'
import util from 'node:util'

import replacePlugin from '@rollup/plugin-replace'
import { glob as tinyGlob } from 'tinyglobby'

import { readJson, writeJson } from '@socketsecurity/registry/lib/fs'
import { toSortedObject } from '@socketsecurity/registry/lib/objects'
import {
  fetchPackageManifest,
  isValidPackageName,
  readPackageJson,
  readPackageJsonSync
} from '@socketsecurity/registry/lib/packages'
import { isRelative } from '@socketsecurity/registry/lib/path'
import { naturalCompare } from '@socketsecurity/registry/lib/sorts'

import baseConfig from './rollup.base.config.mjs'
import constants from '../scripts/constants.js'
import {
  getPackageName,
  isBuiltin,
  normalizeId
} from '../scripts/utils/packages.js'

const {
  BABEL_RUNTIME,
  CONSTANTS,
  MODULE_SYNC,
  REQUIRE,
  ROLLUP_EXTERNAL_SUFFIX,
  SOCKET_IS_LEGACY_BUILD,
  SOCKET_IS_PUBLISHED_BUILD,
  SOCKET_IS_SENTRY_BUILD,
  TAP,
  VENDOR,
  depStatsPath,
  rootDistPath,
  rootPackageLockPath,
  rootPath,
  rootSrcPath
} = constants

const SENTRY_NODE = '@sentry/node'
const INSTRUMENT_WITH_SENTRY = 'instrument-with-sentry'
const VENDOR_JS = `${VENDOR}.js`

const distModuleSyncPath = path.join(rootDistPath, MODULE_SYNC)
const distRequirePath = path.join(rootDistPath, REQUIRE)

<<<<<<< HEAD
const editablePkgJson = readPackageJsonSync(rootPath, { editable: true })

const processEnvTapRegExp =
  /\bprocess\.env(?:\.TAP|\[['"](?:TAP|VITEST)['"]\])(\s*\?[^:]+:\s*)?/g
=======
async function copyInitGradle() {
  const filepath = path.join(rootSrcPath, 'commands/manifest/init.gradle')
  const destPath = path.join(rootDistPath, 'init.gradle')
  await fs.copyFile(filepath, destPath)
}
>>>>>>> 8fb24fd8

function createStubCode(relFilepath) {
  return `'use strict'\n\nmodule.exports = require('${relFilepath}')\n`
}

let _sentryManifest
async function getSentryManifest() {
  if (_sentryManifest === undefined) {
    _sentryManifest = await fetchPackageManifest('@sentry/node@latest')
  }
  return _sentryManifest
}

let _socketVersionHash
function getSocketVersionHash() {
  if (_socketVersionHash === undefined) {
    const { version } = readPackageJsonSync(rootPath)
    let gitHash = ''
    try {
      ;({ stdout: gitHash } = spawnSync(
        'git',
        ['rev-parse', '--short', 'HEAD'],
        'utf8'
      ))
    } catch {}
    // Make each build generate a unique version id, regardless.
    // Mostly for development: confirms the build refreshed. For prod
    // builds the git hash should suffice to identify the build.
    _socketVersionHash = JSON.stringify(
      `${version}:${gitHash}:${randomUUID().split('-')[0]}${constants.ENV[SOCKET_IS_PUBLISHED_BUILD] ? ':pub' : ''}`
    )
  }
  return _socketVersionHash
}

async function globDtsAndMapFiles(namePattern, srcPath) {
  return await tinyGlob([`**/${namePattern}{.d.ts{.map,},.js.map}`], {
    absolute: true,
    cwd: srcPath
  })
}

async function moveDtsAndMapFiles(namePattern, srcPath, destPath) {
  for (const filepath of await globDtsAndMapFiles(namePattern, srcPath)) {
    await fs.rename(filepath, path.join(destPath, path.basename(filepath)))
  }
}

async function removeDtsAndMapFiles(namePattern, srcPath) {
  for (const filepath of await globDtsAndMapFiles(namePattern, srcPath)) {
    await fs.rm(filepath)
  }
}

async function removeJsFiles(namePattern, srcPath) {
  for (const filepath of await tinyGlob([`**/${namePattern}.js`], {
    absolute: true,
    cwd: srcPath
  })) {
    await fs.rm(filepath)
  }
}

function resetBin(bin) {
  const tmpBin = {
    socket: bin?.socket ?? bin?.['socket-with-sentry'],
    'socket-npm': bin?.['socket-npm'] ?? bin?.['socket-npm-with-sentry'],
    'socket-npx': bin?.['socket-npx'] ?? bin?.['socket-npx-with-sentry']
  }
  const newBin = {
    ...(tmpBin.socket ? { socket: tmpBin.socket } : {}),
    ...(tmpBin['socket-npm'] ? { 'socket-npm': tmpBin['socket-npm'] } : {}),
    ...(tmpBin['socket-npx'] ? { 'socket-npx': tmpBin['socket-npx'] } : {})
  }
  assert(
    util.isDeepStrictEqual(Object.keys(newBin).sort(naturalCompare), [
      'socket',
      'socket-npm',
      'socket-npx'
    ]),
    "Update the rollup Legacy and Sentry build's .bin to match the default build."
  )
  return newBin
}

function resetDependencies(deps) {
  const { [SENTRY_NODE]: _ignored, ...newDeps } = { ...deps }
  return newDeps
}

async function updateDepStats(depStats) {
  const editablePkgJson = await readPackageJson(rootPath, { editable: true })
  const { content: pkgJson } = editablePkgJson
  const oldDepStats = existsSync(depStatsPath)
    ? await readJson(depStatsPath)
    : undefined
  Object.assign(
    depStats.dependencies,
    // Add existing package.json dependencies without old transitives. This
    // preserves dependencies like '@cyclonedx/cdxgen' and 'synp' that are
    // indirectly referenced through spawned processes and not directly imported.
    Object.fromEntries(
      Object.entries(pkgJson.dependencies).filter(
        ({ 0: key }) => !oldDepStats?.transitives?.[key]
      )
    )
  )
  // Remove Sentry as a direct dependency by default.
  delete depStats.dependencies[SENTRY_NODE]
  // Remove transitives from dependencies.
  for (const key of Object.keys(oldDepStats?.transitives ?? {})) {
    if (pkgJson.dependencies[key]) {
      depStats.transitives[key] = pkgJson.dependencies[key]
      depStats.external[key] = pkgJson.dependencies[key]
      delete depStats.dependencies[key]
    }
  }
  // Lazily access constants.ENV[SOCKET_IS_SENTRY_BUILD].
  if (constants.ENV[SOCKET_IS_SENTRY_BUILD]) {
    // Add Sentry as a direct dependency for this build.
    depStats.dependencies[SENTRY_NODE] = (await getSentryManifest()).version
  }
  depStats.dependencies = toSortedObject(depStats.dependencies)
  depStats.devDependencies = toSortedObject(depStats.devDependencies)
  depStats.esm = toSortedObject(depStats.esm)
  depStats.external = toSortedObject(depStats.external)
  depStats.transitives = toSortedObject(depStats.transitives)
  // Write dep stats.
  await writeJson(depStatsPath, toSortedObject(depStats), { spaces: 2 })
  // Update dependencies with additional inlined modules.
  editablePkgJson.update({
    dependencies: {
      ...depStats.dependencies,
      ...depStats.transitives
    }
  })
  await editablePkgJson.save()
}

async function updatePackageJson() {
  const editablePkgJson = await readPackageJson(rootPath, { editable: true })
  const { content: pkgJson } = editablePkgJson
  const bin = resetBin(pkgJson.bin)
  const dependencies = resetDependencies(pkgJson.dependencies)
  editablePkgJson.update({
    name: 'socket',
    description: 'CLI tool for Socket.dev',
    bin,
    dependencies
  })
  // Lazily access constants.ENV[SOCKET_IS_LEGACY_BUILD].
  if (constants.ENV[SOCKET_IS_LEGACY_BUILD]) {
    editablePkgJson.update({
      name: '@socketsecurity/cli',
      bin: {
        cli: bin.socket,
        ...bin
      },
      dependencies: {
        ...dependencies,
        [SENTRY_NODE]: (await getSentryManifest()).version
      }
    })
  }
  // Lazily access constants.ENV[SOCKET_IS_SENTRY_BUILD].
  else if (constants.ENV[SOCKET_IS_SENTRY_BUILD]) {
    editablePkgJson.update({
      name: '@socketsecurity/socket-with-sentry',
      description:
        'CLI tool for Socket.dev, includes Sentry error handling, otherwise identical to the regular `socket` package',
      bin: {
        'socket-with-sentry': bin.socket,
        'socket-npm-with-sentry': bin['socket-npm'],
        'socket-npx-with-sentry': bin['socket-npx']
      },
      dependencies: {
        ...dependencies,
        [SENTRY_NODE]: (await getSentryManifest()).version
      }
    })
  }
  await editablePkgJson.save()
}

async function updatePackageLockFile() {
  if (!existsSync(rootPackageLockPath)) {
    return
  }
  const lockJson = await readJson(rootPackageLockPath)
  const rootPkg = lockJson.packages['']
  const bin = resetBin(rootPkg.bin)
  const dependencies = resetDependencies(rootPkg.dependencies)
  const defaultName = 'socket'

  lockJson.name = defaultName
  rootPkg.name = defaultName
  rootPkg.bin = bin
  rootPkg.dependencies = dependencies
  // Lazily access constants.ENV[SOCKET_IS_LEGACY_BUILD].
  if (constants.ENV[SOCKET_IS_LEGACY_BUILD]) {
    const name = '@socketsecurity/cli'
    lockJson.name = name
    rootPkg.name = name
    rootPkg.bin = toSortedObject({
      cli: bin.socket,
      ...bin
    })
  }
  // Lazily access constants.ENV[SOCKET_IS_SENTRY_BUILD].
  else if (constants.ENV[SOCKET_IS_SENTRY_BUILD]) {
    const name = '@socketsecurity/socket-with-sentry'
    lockJson.name = name
    rootPkg.name = name
    rootPkg.dependencies = toSortedObject({
      ...dependencies,
      [SENTRY_NODE]: (await getSentryManifest()).version
    })
  }
  await writeJson(rootPackageLockPath, lockJson, { spaces: 2 })
}

export default () => {
  const moduleSyncConfig = baseConfig({
    input: {
      cli: `${rootSrcPath}/cli.ts`,
      constants: `${rootSrcPath}/constants.ts`,
      'shadow-bin': `${rootSrcPath}/shadow/shadow-bin.ts`,
      'npm-injection': `${rootSrcPath}/shadow/npm-injection.ts`,
      // Lazily access constants.ENV[SOCKET_IS_SENTRY_BUILD].
      ...(constants.ENV[SOCKET_IS_SENTRY_BUILD]
        ? {
            [INSTRUMENT_WITH_SENTRY]: `${rootSrcPath}/${INSTRUMENT_WITH_SENTRY}.ts`
          }
        : {})
    },
    output: [
      {
        dir: path.relative(rootPath, distModuleSyncPath),
        entryFileNames: '[name].js',
        exports: 'auto',
        externalLiveBindings: false,
        format: 'cjs',
        freeze: false,
        sourcemap: true,
        sourcemapDebugIds: true
      }
    ],
    external(id_) {
      if (id_.endsWith(ROLLUP_EXTERNAL_SUFFIX) || isBuiltin(id_)) {
        return true
      }
      const id = normalizeId(id_)
      const name = getPackageName(id)
      if (
        // Inline Babel helpers.
        name === BABEL_RUNTIME ||
        // Inline local src/ modules.
        id.startsWith(rootSrcPath) ||
        // Inline .mjs .mts modules.
        id.endsWith('.mjs') ||
        id.endsWith('.mts') ||
        // Inline relative referenced modules.
        isRelative(id) ||
        // Inline anything else that isn't a valid package name.
        !isValidPackageName(name)
      ) {
        return false
      }
      return true
    },
    plugins: [
      // Inline process.env values.
      replacePlugin({
        delimiters: ['\\b', ''],
        preventAssignment: true,
        values: {
          "process.env['SOCKET_CLI_VERSION']"() {
            return JSON.stringify(getSocketVersionHash())
          },
          "process.env['SOCKET_IS_LEGACY_BUILD']": JSON.stringify(
            // Lazily access constants.ENV[SOCKET_IS_LEGACY_BUILD].
            !!constants.ENV[SOCKET_IS_LEGACY_BUILD]
          ),
          "process.env['SOCKET_IS_PUBLISHED_BUILD']": JSON.stringify(
            // Lazily access constants.ENV[SOCKET_IS_PUBLISHED_BUILD].
            !!constants.ENV[SOCKET_IS_PUBLISHED_BUILD]
          ),
          "process.env['SOCKET_IS_SENTRY_BUILD']": JSON.stringify(
            // Lazily access constants.ENV[SOCKET_IS_SENTRY_BUILD].
            !!constants.ENV[SOCKET_IS_SENTRY_BUILD]
          ),
          "process.env['TAP']": JSON.stringify(
            // Lazily access constants.ENV[TAP].
            !!constants.ENV[TAP]
          )
        }
      }),
      {
        async generateBundle(_options, bundle) {
          for (const basename of Object.keys(bundle)) {
            const data = bundle[basename]
            if (
              data.type === 'chunk' &&
              (basename === `${CONSTANTS}.js` ||
                basename === `${INSTRUMENT_WITH_SENTRY}.js`)
            ) {
              await fs.mkdir(rootDistPath, { recursive: true })
              await fs.writeFile(
                path.join(rootDistPath, basename),
                data.code,
                'utf8'
              )
              data.code = createStubCode(`../${basename}`)
            }
          }
        },
        async writeBundle() {
          await Promise.all([copyInitGradle(), updatePackageJson()])
          // Update package-lock.json AFTER package.json.
          await updatePackageLockFile()
        }
      }
    ]
  })

  const requireConfig = baseConfig({
    input: {
      cli: `${rootSrcPath}/cli.ts`,
      constants: `${rootSrcPath}/constants.ts`,
      'shadow-bin': `${rootSrcPath}/shadow/shadow-bin.ts`,
      'npm-injection': `${rootSrcPath}/shadow/npm-injection.ts`
    },
    output: [
      {
        dir: path.relative(rootPath, distRequirePath),
        entryFileNames: '[name].js',
        exports: 'auto',
        externalLiveBindings: false,
        format: 'cjs',
        freeze: false,
        sourcemap: true,
        sourcemapDebugIds: true
      }
    ],
    plugins: [
      {
        async generateBundle(_options, bundle) {
          for (const basename of Object.keys(bundle)) {
            const data = bundle[basename]
            if (
              data.type === 'chunk' &&
              basename !== VENDOR_JS &&
              !data.code.includes(`'./${VENDOR_JS}'`)
            ) {
              data.code = createStubCode(`../${MODULE_SYNC}/${basename}`)
            }
          }
        },
        async writeBundle() {
          await Promise.all([
            updateDepStats(requireConfig.meta.depStats),
            removeDtsAndMapFiles('*', distRequirePath),
            moveDtsAndMapFiles(CONSTANTS, distModuleSyncPath, rootDistPath)
          ])
          await Promise.all([
            removeDtsAndMapFiles(CONSTANTS, distModuleSyncPath),
            // Lazily access constants.ENV[SOCKET_IS_SENTRY_BUILD].
            ...(constants.ENV[SOCKET_IS_SENTRY_BUILD]
              ? [
                  moveDtsAndMapFiles(
                    INSTRUMENT_WITH_SENTRY,
                    distModuleSyncPath,
                    rootDistPath
                  ),
                  removeJsFiles(INSTRUMENT_WITH_SENTRY, distModuleSyncPath)
                ]
              : [])
          ])
        }
      }
    ]
  })

  return [moduleSyncConfig, requireConfig]
}<|MERGE_RESOLUTION|>--- conflicted
+++ resolved
@@ -38,6 +38,7 @@
   SOCKET_IS_SENTRY_BUILD,
   TAP,
   VENDOR,
+  VITEST,
   depStatsPath,
   rootDistPath,
   rootPackageLockPath,
@@ -52,18 +53,11 @@
 const distModuleSyncPath = path.join(rootDistPath, MODULE_SYNC)
 const distRequirePath = path.join(rootDistPath, REQUIRE)
 
-<<<<<<< HEAD
-const editablePkgJson = readPackageJsonSync(rootPath, { editable: true })
-
-const processEnvTapRegExp =
-  /\bprocess\.env(?:\.TAP|\[['"](?:TAP|VITEST)['"]\])(\s*\?[^:]+:\s*)?/g
-=======
 async function copyInitGradle() {
   const filepath = path.join(rootSrcPath, 'commands/manifest/init.gradle')
   const destPath = path.join(rootDistPath, 'init.gradle')
   await fs.copyFile(filepath, destPath)
 }
->>>>>>> 8fb24fd8
 
 function createStubCode(relFilepath) {
   return `'use strict'\n\nmodule.exports = require('${relFilepath}')\n`
@@ -358,6 +352,10 @@
           "process.env['TAP']": JSON.stringify(
             // Lazily access constants.ENV[TAP].
             !!constants.ENV[TAP]
+          ),
+          "process.env['VITEST']": JSON.stringify(
+            // Lazily access constants.ENV[VITEST].
+            !!constants.ENV[VITEST]
           )
         }
       }),
